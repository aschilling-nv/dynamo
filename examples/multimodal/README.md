<!--
SPDX-FileCopyrightText: Copyright (c) 2025 NVIDIA CORPORATION & AFFILIATES. All rights reserved.
SPDX-License-Identifier: Apache-2.0

Licensed under the Apache License, Version 2.0 (the "License");
you may not use this file except in compliance with the License.
You may obtain a copy of the License at

http://www.apache.org/licenses/LICENSE-2.0

Unless required by applicable law or agreed to in writing, software
distributed under the License is distributed on an "AS IS" BASIS,
WITHOUT WARRANTIES OR CONDITIONS OF ANY KIND, either express or implied.
See the License for the specific language governing permissions and
limitations under the License.
-->

# Multimodal Deployment Examples

This directory provides example workflows and reference implementations for deploying a multimodal model using Dynamo.
The examples are based on the [llava-1.5-7b-hf](https://huggingface.co/llava-hf/llava-1.5-7b-hf) model.

## Multimodal Aggregated Serving

### Components

- workers: For aggregated serving, we have two workers, [encode_worker](components/encode_worker.py) for encoding and [decode_worker](components/decode_worker.py) for prefilling and decoding.
- processor: Tokenizes the prompt and passes it to the decode worker.
- frontend: HTTP endpoint to handle incoming requests.

### Graph

In this graph, we have two workers, [encode_worker](components/encode_worker.py) and [decode_worker](components/decode_worker.py).
The encode worker is responsible for encoding the image and passing the embeddings to the decode worker via a combination of NATS and RDMA.
The work complete event is sent via NATS, while the embeddings tensor is transferred via RDMA through the NIXL interface.
Its decode worker then prefills and decodes the prompt, just like the [LLM aggregated serving](../llm/README.md) example.
By separating the encode from the prefill and decode stages, we can have a more flexible deployment and scale the
encode worker independently from the prefill and decode workers if needed.

This figure shows the flow of the graph:
```mermaid
flowchart LR
  HTTP --> processor
  processor --> HTTP
  processor --> decode_worker
  decode_worker --> processor
  decode_worker --image_url--> encode_worker
  encode_worker --embeddings--> decode_worker
```
```

```bash
cd $DYNAMO_HOME/examples/multimodal
dynamo serve graphs.agg:Frontend -f ./configs/agg.yaml
```

### Client

In another terminal:
```bash
curl http://localhost:8000/v1/chat/completions \
  -H "Content-Type: application/json" \
  -d '{
<<<<<<< HEAD
    "model": "llava-hf/llava-1.5-7b-hf",
    "messages": [
      {
        "role": "user",
        "content": [
          {
            "type": "text",
            "text": "What is in this image?"
          },
          {
            "type": "image_url",
            "image_url": {
              "url": "http://images.cocodataset.org/test2017/000000155781.jpg"
            }
          }
        ]
      }
    ],
    "max_tokens": 300,
    "stream": false
  }'
```

You should see a response similar to this:
```
=======
      "model": "llava-hf/llava-1.5-7b-hf",
      "messages": [
        {
          "role": "user",
          "content": [
            {
              "type": "text",
              "text": "What is in this image?"
            },
            {
              "type": "image_url",
              "image_url": {
                "url": "http://images.cocodataset.org/test2017/000000155781.jpg"
              }
            }
          ]
        }
      ],
      "max_tokens": 300,
      "stream": false
    }'
```

You should see a response similar to this:
```json
>>>>>>> 74b858fa
{"id": "c37b946e-9e58-4d54-88c8-2dbd92c47b0c", "object": "chat.completion", "created": 1747725277, "model": "llava-hf/llava-1.5-7b-hf", "choices": [{"index": 0, "message": {"role": "assistant", "content": " In the image, there is a city bus parked on a street, with a street sign nearby on the right side. The bus appears to be stopped out of service. The setting is in a foggy city, giving it a slightly moody atmosphere."}, "finish_reason": "stop"}]}
```

## Multimodal Disaggregated Serving

### Components

- workers: For disaggregated serving, we have three workers, [encode_worker](components/encode_worker.py) for encoding, [decode_worker](components/decode_worker.py) for decoding, and [prefill_worker](components/prefill_worker.py) for prefilling.
- processor: Tokenizes the prompt and passes it to the decode worker.
- frontend: HTTP endpoint to handle incoming requests.

### Graph

In this graph, we have three workers, [encode_worker](components/encode_worker.py), [decode_worker](components/decode_worker.py), and [prefill_worker](components/prefill_worker.py).
For the Llava model, embeddings are only required during the prefill stage. As such, the encode worker is connected directly to the prefill worker.
The encode worker is responsible for encoding the image and passing the embeddings to the prefill worker via a combination of NATS and RDMA.
Its work complete event is sent via NATS, while the embeddings tensor is transferred via RDMA through the NIXL interface.
The prefill worker performs the prefilling step and forwards the KV cache to the decode worker for decoding.
For more details on the roles of the prefill and decode workers, refer to the [LLM disaggregated serving](../llm/README.md) example.

This figure shows the flow of the graph:
```mermaid
flowchart LR
  HTTP --> processor
  processor --> HTTP
  processor --> decode_worker
  decode_worker --> processor
  decode_worker --> prefill_worker
  prefill_worker --> decode_worker
  prefill_worker --image_url--> encode_worker
  encode_worker --embeddings--> prefill_worker
```

```bash
cd $DYNAMO_HOME/examples/multimodal
dynamo serve graphs.disagg:Frontend -f configs/disagg.yaml
```

### Client

In another terminal:
```bash
curl http://localhost:8000/v1/chat/completions \
  -H "Content-Type: application/json" \
  -d '{
<<<<<<< HEAD
    "model": "llava-hf/llava-1.5-7b-hf",
    "messages": [
      {
        "role": "user",
        "content": [
          {
            "type": "text",
            "text": "What is in this image?"
          },
          {
            "type": "image_url",
            "image_url": {
              "url": "http://images.cocodataset.org/test2017/000000155781.jpg"
            }
          }
        ]
      }
    ],
    "max_tokens": 300,
    "stream": false
  }'
=======
      "model": "llava-hf/llava-1.5-7b-hf",
      "messages": [
        {
          "role": "user",
          "content": [
            {
              "type": "text",
              "text": "What is in this image?"
            },
            {
              "type": "image_url",
              "image_url": {
                "url": "http://images.cocodataset.org/test2017/000000155781.jpg"
              }
            }
          ]
        }
      ],
      "max_tokens": 300,
      "stream": false
    }'
>>>>>>> 74b858fa
```

You should see a response similar to this:
```json
{"id": "c1774d61-3299-4aa3-bea1-a0af6c055ba8", "object": "chat.completion", "created": 1747725645, "model": "llava-hf/llava-1.5-7b-hf", "choices": [{"index": 0, "message": {"role": "assistant", "content": " This image shows a passenger bus traveling down the road near power lines and trees. The bus displays a sign that says \"OUT OF SERVICE\" on its front."}, "finish_reason": "stop"}]}
```
<<<<<<< HEAD
{"id": "c1774d61-3299-4aa3-bea1-a0af6c055ba8", "object": "chat.completion", "created": 1747725645, "model": "llava-hf/llava-1.5-7b-hf", "choices": [{"index": 0, "message": {"role": "assistant", "content": " This image shows a passenger bus traveling down the road near power lines and trees. The bus displays a sign that says \"OUT OF SERVICE\" on its front."}, "finish_reason": "stop"}]}
```
=======

## Deployment with Dynamo Operator

These multimodal examples can be deployed to a Kubernetes cluster using [Dynamo Cloud](../../docs/guides/dynamo_deploy/dynamo_cloud.md) and the Dynamo CLI.

### Prerequisites

You must have first followed the instructions in [deploy/cloud/helm/README.md](../../deploy/cloud/helm/README.md) to install Dynamo Cloud on your Kubernetes cluster.

**Note**: The `KUBE_NS` variable in the following steps must match the Kubernetes namespace where you installed Dynamo Cloud. You must also expose the `dynamo-store` service externally. This will be the endpoint the CLI uses to interface with Dynamo Cloud.

### Deployment Steps

For detailed deployment instructions, please refer to the [Operator Deployment Guide](../../docs/guides/dynamo_deploy/operator_deployment.md). The following are the specific commands for the multimodal examples:

```bash
# Set your project root directory
export PROJECT_ROOT=$(pwd)

# Configure environment variables (see operator_deployment.md for details)
export KUBE_NS=dynamo-cloud
export DYNAMO_CLOUD=http://localhost:8080  # If using port-forward
# OR
# export DYNAMO_CLOUD=https://dynamo-cloud.nvidia.com  # If using Ingress/VirtualService

# Build the Dynamo base image (see operator_deployment.md for details)
export DYNAMO_IMAGE=<your-registry>/<your-image-name>:<your-tag>

# Build the service
cd $PROJECT_ROOT/examples/multimodal
DYNAMO_TAG=$(dynamo build graphs.agg:Frontend | grep "Successfully built" |  awk '{ print $NF }' | sed 's/\.$//')
# For disaggregated serving:
# DYNAMO_TAG=$(dynamo build graphs.disagg:Frontend | grep "Successfully built" |  awk '{ print $NF }' | sed 's/\.$//')

# Deploy to Kubernetes
export DEPLOYMENT_NAME=multimodal-agg
# For aggregated serving:
dynamo deploy $DYNAMO_TAG -n $DEPLOYMENT_NAME -f ./configs/agg.yaml
# For disaggregated serving:
# export DEPLOYMENT_NAME=multimodal-disagg
# dynamo deploy $DYNAMO_TAG -n $DEPLOYMENT_NAME -f ./configs/disagg.yaml
```

**Note**: To avoid rate limiting from unauthenticated requests to HuggingFace (HF), you can provide your `HF_TOKEN` as a secret in your deployment. See the [operator deployment guide](../../docs/guides/dynamo_deploy/operator_deployment.md#referencing-secrets-in-your-deployment) for instructions on referencing secrets like `HF_TOKEN` in your deployment configuration.

**Note**: Optionally add `--Planner.no-operation=false` at the end of the deployment command to enable the planner component to take scaling actions on your deployment.

### Testing the Deployment

Once the deployment is complete, you can test it. If you have ingress available for your deployment, you can directly call the url returned
in `dynamo deployment get ${DEPLOYMENT_NAME}` and skip the steps to find and forward the frontend pod.

```bash
# Find your frontend pod
export FRONTEND_POD=$(kubectl get pods -n ${KUBE_NS} | grep "${DEPLOYMENT_NAME}-frontend" | sort -k1 | tail -n1 | awk '{print $1}')

# Forward the pod's port to localhost
kubectl port-forward pod/$FRONTEND_POD 8000:8000 -n ${KUBE_NS}

# Test the API endpoint
curl localhost:8000/v1/chat/completions \
  -H "Content-Type: application/json" \
  -d '{
    "model": "llava-hf/llava-1.5-7b-hf",
    "messages": [
      {
        "role": "user",
        "content": [
          { "type": "text", "text": "What is in this image?" },
          { "type": "image_url", "image_url": { "url": "http://images.cocodataset.org/test2017/000000155781.jpg" } }
        ]
      }
    ],
    "max_tokens": 300,
    "stream": false
  }'
```

For more details on managing deployments, testing, and troubleshooting, please refer to the [Operator Deployment Guide](../../docs/guides/dynamo_deploy/operator_deployment.md).
>>>>>>> 74b858fa
<|MERGE_RESOLUTION|>--- conflicted
+++ resolved
@@ -61,33 +61,6 @@
 curl http://localhost:8000/v1/chat/completions \
   -H "Content-Type: application/json" \
   -d '{
-<<<<<<< HEAD
-    "model": "llava-hf/llava-1.5-7b-hf",
-    "messages": [
-      {
-        "role": "user",
-        "content": [
-          {
-            "type": "text",
-            "text": "What is in this image?"
-          },
-          {
-            "type": "image_url",
-            "image_url": {
-              "url": "http://images.cocodataset.org/test2017/000000155781.jpg"
-            }
-          }
-        ]
-      }
-    ],
-    "max_tokens": 300,
-    "stream": false
-  }'
-```
-
-You should see a response similar to this:
-```
-=======
       "model": "llava-hf/llava-1.5-7b-hf",
       "messages": [
         {
@@ -113,7 +86,6 @@
 
 You should see a response similar to this:
 ```json
->>>>>>> 74b858fa
 {"id": "c37b946e-9e58-4d54-88c8-2dbd92c47b0c", "object": "chat.completion", "created": 1747725277, "model": "llava-hf/llava-1.5-7b-hf", "choices": [{"index": 0, "message": {"role": "assistant", "content": " In the image, there is a city bus parked on a street, with a street sign nearby on the right side. The bus appears to be stopped out of service. The setting is in a foggy city, giving it a slightly moody atmosphere."}, "finish_reason": "stop"}]}
 ```
 
@@ -159,29 +131,6 @@
 curl http://localhost:8000/v1/chat/completions \
   -H "Content-Type: application/json" \
   -d '{
-<<<<<<< HEAD
-    "model": "llava-hf/llava-1.5-7b-hf",
-    "messages": [
-      {
-        "role": "user",
-        "content": [
-          {
-            "type": "text",
-            "text": "What is in this image?"
-          },
-          {
-            "type": "image_url",
-            "image_url": {
-              "url": "http://images.cocodataset.org/test2017/000000155781.jpg"
-            }
-          }
-        ]
-      }
-    ],
-    "max_tokens": 300,
-    "stream": false
-  }'
-=======
       "model": "llava-hf/llava-1.5-7b-hf",
       "messages": [
         {
@@ -203,17 +152,12 @@
       "max_tokens": 300,
       "stream": false
     }'
->>>>>>> 74b858fa
 ```
 
 You should see a response similar to this:
 ```json
 {"id": "c1774d61-3299-4aa3-bea1-a0af6c055ba8", "object": "chat.completion", "created": 1747725645, "model": "llava-hf/llava-1.5-7b-hf", "choices": [{"index": 0, "message": {"role": "assistant", "content": " This image shows a passenger bus traveling down the road near power lines and trees. The bus displays a sign that says \"OUT OF SERVICE\" on its front."}, "finish_reason": "stop"}]}
 ```
-<<<<<<< HEAD
-{"id": "c1774d61-3299-4aa3-bea1-a0af6c055ba8", "object": "chat.completion", "created": 1747725645, "model": "llava-hf/llava-1.5-7b-hf", "choices": [{"index": 0, "message": {"role": "assistant", "content": " This image shows a passenger bus traveling down the road near power lines and trees. The bus displays a sign that says \"OUT OF SERVICE\" on its front."}, "finish_reason": "stop"}]}
-```
-=======
 
 ## Deployment with Dynamo Operator
 
@@ -292,5 +236,4 @@
   }'
 ```
 
-For more details on managing deployments, testing, and troubleshooting, please refer to the [Operator Deployment Guide](../../docs/guides/dynamo_deploy/operator_deployment.md).
->>>>>>> 74b858fa
+For more details on managing deployments, testing, and troubleshooting, please refer to the [Operator Deployment Guide](../../docs/guides/dynamo_deploy/operator_deployment.md).