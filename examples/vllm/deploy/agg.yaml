--- conflicted
+++ resolved
@@ -49,13 +49,8 @@
           memory: "2Gi"
       extraPodSpec:
         mainContainer:
-<<<<<<< HEAD
-          image: nvcr.io/nvidian/nim-llm-dev/vllm_v1-runtime:dep-216.3
-          workingDir: /workspace/examples/vllm_v1
-=======
           image: nvcr.io/nvidian/nim-llm-dev/vllm_v1-runtime:dep-216.4
           workingDir: /workspace/examples/vllm
->>>>>>> 4da078b8
           args:
             - dynamo
             - run
@@ -98,12 +93,7 @@
           gpu: "1"
       extraPodSpec:
         mainContainer:
-<<<<<<< HEAD
-          image: nvcr.io/nvidian/nim-llm-dev/vllm_v1-runtime:dep-216.3
-          workingDir: /workspace/examples/vllm_v1
-=======
           image: nvcr.io/nvidian/nim-llm-dev/vllm_v1-runtime:dep-216.4
           workingDir: /workspace/examples/vllm
->>>>>>> 4da078b8
           args:
             - "python3 components/main.py --model Qwen/Qwen3-0.6B --enforce-eager 2>&1 | tee /tmp/vllm.log"