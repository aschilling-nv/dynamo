--- conflicted
+++ resolved
@@ -97,10 +97,6 @@
         libclang-dev \
         git
 
-<<<<<<< HEAD
-    # Inherit CUDA setup from cuda-base
-    FROM +cuda-base
-=======
     RUN wget https://developer.download.nvidia.com/compute/cuda/repos/ubuntu2404/x86_64/cuda-keyring_1.1-1_all.deb && \
         apt install -y ./cuda-keyring_1.1-1_all.deb && \
         apt update && \
@@ -116,7 +112,6 @@
     ENV CUDA_TOOLKIT_ROOT_DIR=/usr/local/cuda
     ENV PATH=$CUDA_HOME/bin:$PATH
     ENV LD_LIBRARY_PATH=$CUDA_HOME/lib64:$LD_LIBRARY_PATH
->>>>>>> 48733546
 
     ENV RUSTUP_HOME=/usr/local/rustup
     ENV CARGO_HOME=/usr/local/cargo
@@ -144,7 +139,6 @@
     ENV CARGO_TARGET_DIR=/workspace/target
     RUN cargo build --release --locked --features llamacpp,python,cuda && \
         cargo doc --no-deps
-<<<<<<< HEAD
 
     # Create symlinks for wheel building
     RUN mkdir -p /workspace/deploy/dynamo/sdk/src/dynamo/sdk/cli/bin/ && \
@@ -156,19 +150,6 @@
         ln -sf /workspace/target/release/llmctl /workspace/deploy/dynamo/sdk/src/dynamo/sdk/cli/bin/llmctl
 
 
-=======
-
-    # Create symlinks for wheel building
-    RUN mkdir -p /workspace/deploy/dynamo/sdk/src/dynamo/sdk/cli/bin/ && \
-        # Remove existing symlinks
-        rm -f /workspace/deploy/dynamo/sdk/src/dynamo/sdk/cli/bin/* && \
-        # Create new symlinks pointing to the correct location
-        ln -sf /workspace/target/release/dynamo-run /workspace/deploy/dynamo/sdk/src/dynamo/sdk/cli/bin/dynamo-run && \
-        ln -sf /workspace/target/release/http /workspace/deploy/dynamo/sdk/src/dynamo/sdk/cli/bin/http && \
-        ln -sf /workspace/target/release/llmctl /workspace/deploy/dynamo/sdk/src/dynamo/sdk/cli/bin/llmctl
-
-
->>>>>>> 48733546
     RUN cd /workspace/lib/bindings/python && \
         uv build --wheel --out-dir /workspace/dist --python 3.12
     RUN cd /workspace && \
@@ -185,7 +166,6 @@
 
     FROM ubuntu:24.04
     WORKDIR /workspace
-<<<<<<< HEAD
 
     # Install Python and other dependencies
     RUN apt-get update && \
@@ -221,8 +201,19 @@
 
     FROM +dynamo-base-docker
 
-    # Inherit CUDA setup from cuda-base
-    FROM +cuda-base
+    # Install CUDA dependencies
+    RUN apt-get update && \
+        apt-get install -y --no-install-recommends \
+        cuda-toolkit-12-8 \
+        cuda-runtime-12-8 \
+        cuda-libraries-12-8 \
+        cuda-libraries-dev-12-8 \
+        && rm -rf /var/lib/apt/lists/*
+
+    # Set CUDA environment variables
+    ENV CUDA_HOME=/usr/local/cuda
+    ENV PATH=${CUDA_HOME}/bin:${PATH}
+    ENV LD_LIBRARY_PATH=${CUDA_HOME}/lib64:${LD_LIBRARY_PATH}
 
     # Copy and install the pre-built vllm wheel
     COPY ./container+vllm-build/ai_dynamo_vllm-*.whl /workspace
@@ -230,33 +221,6 @@
 
     # Verify both Dynamo and vllm are properly installed
     RUN python3 -c "import dynamo; import vllm" || (echo "Failed to import Dynamo or vllm" && exit 1)
-=======
-
-    # Install Python and other dependencies
-    RUN apt-get update && \
-        apt-get install -y --no-install-recommends \
-        python3.12 \
-        curl && \
-        rm -rf /var/lib/apt/lists/*
-
-    COPY +uv-source/uv /bin/uv
-
-    # Create and activate virtual environment
-    RUN mkdir -p /opt/dynamo && \
-        uv venv /opt/dynamo/venv --python 3.12 && \
-        . /opt/dynamo/venv/bin/activate && \
-        uv pip install pip
-
-    ENV VIRTUAL_ENV=/opt/dynamo/venv
-    ENV PATH="${VIRTUAL_ENV}/bin:${PATH}"
-
-    # Copy and install wheels -- ai-dynamo-runtime first, then ai-dynamo
-    COPY +dynamo-build/ai_dynamo_runtime*.whl /tmp/wheels/
-    COPY +dynamo-build/ai_dynamo*.whl /tmp/wheels/
-    RUN . /opt/dynamo/venv/bin/activate && \
-        uv pip install /tmp/wheels/*.whl && \
-        rm -rf /tmp/wheels
->>>>>>> 48733546
 
     SAVE IMAGE --push $CI_REGISTRY_IMAGE/$IMAGE:$CI_COMMIT_SHA
 
