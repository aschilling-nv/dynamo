--- conflicted
+++ resolved
@@ -13,20 +13,10 @@
       replicas: 1
       extraPodSpec:
         mainContainer:
-<<<<<<< HEAD
           image: nvcr.io/nvidia/ai-dynamo/vllm-runtime:0.4.0
-          workingDir: /workspace/components/backends/vllm
-          command:
-            - /bin/sh
-            - -c
-          args:
-            - "python3 -m dynamo.frontend --http-port 8000 --router-mode kv"
-=======
-          image: nvcr.io/nvidian/nim-llm-dev/vllm-runtime:dep-233.17
       envs:
         - name: DYN_ROUTER_MODE
           value: kv
->>>>>>> cc48dd3e
     VllmDecodeWorker:
       dynamoNamespace: vllm-v1-disagg-router
       envFromSecret: hf-token-secret
