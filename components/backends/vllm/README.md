--- conflicted
+++ resolved
@@ -152,77 +152,7 @@
 
 ### Kubernetes Deployment
 
-<<<<<<< HEAD
-For Kubernetes deployment, YAML manifests are provided in the `deploy/` directory. These define DynamoGraphDeployment resources for various configurations:
-
-- `agg.yaml` - Aggregated serving
-- `agg_router.yaml` - Aggregated serving with KV routing
-- `disagg.yaml` - Disaggregated serving
-- `disagg_router.yaml` - Disaggregated serving with KV routing
-- `disagg_planner.yaml` - Disaggregated serving with [SLA Planner](../../../docs/architecture/sla_planner.md). See [SLA Planner Deployment Guide](../../../docs/guides/dynamo_deploy/sla_planner_deployment.md) for more details.
-
-#### Prerequisites
-
-- **Dynamo Cloud**: Follow the [Quickstart Guide](../../../docs/guides/dynamo_deploy/quickstart.md) to deploy Dynamo Cloud first.
-
-- **Container Images**: We have public images available on [NGC Catalog](https://catalog.ngc.nvidia.com/orgs/nvidia/teams/ai-dynamo/collections/ai-dynamo/artifacts). If you'd prefer to use your own registry, build and push your own image:
-  ```bash
-  ./container/build.sh --framework VLLM
-  # Tag and push to your container registry
-  # Update the image references in the YAML files
-  ```
-
-- **Pre-Deployment Profiling (if Using SLA Planner)**: Follow the [pre-deployment profiling guide](../../../docs/architecture/pre_deployment_profiling.md) to run pre-deployment profiling. The results will be saved to the `dynamo-pvc` PVC and queried by the SLA Planner.
-
-- **Port Forwarding**: After deployment, forward the frontend service to access the API:
-  ```bash
-  kubectl port-forward deployment/vllm-v1-disagg-frontend-<pod-uuid-info> 8080:8000
-  ```
-
-#### Deploy to Kubernetes
-
-Example with disagg:
-Export the NAMESPACE  you used in your Dynamo Cloud Installation.
-
-```bash
-cd dynamo
-cd components/backends/vllm/deploy
-kubectl apply -f disagg.yaml -n $NAMESPACE
-```
-
-To change `DYN_LOG` level, edit the yaml file by adding
-
-```yaml
-...
-spec:
-  envs:
-    - name: DYN_LOG
-      value: "debug" # or other log levels
-  ...
-```
-
-### Testing the Deployment
-
-Send a test request to verify your deployment:
-
-```bash
-curl localhost:8080/v1/chat/completions \
-  -H "Content-Type: application/json" \
-  -d '{
-    "model": "Qwen/Qwen3-0.6B",
-    "messages": [
-    {
-        "role": "user",
-        "content": "In the heart of Eldoria, an ancient land of boundless magic and mysterious creatures, lies the long-forgotten city of Aeloria. Once a beacon of knowledge and power, Aeloria was buried beneath the shifting sands of time, lost to the world for centuries. You are an intrepid explorer, known for your unparalleled curiosity and courage, who has stumbled upon an ancient map hinting at ests that Aeloria holds a secret so profound that it has the potential to reshape the very fabric of reality. Your journey will take you through treacherous deserts, enchanted forests, and across perilous mountain ranges. Your Task: Character Background: Develop a detailed background for your character. Describe their motivations for seeking out Aeloria, their skills and weaknesses, and any personal connections to the ancient city or its legends. Are they driven by a quest for knowledge, a search for lost familt clue is hidden."
-    }
-    ],
-    "stream": false,
-    "max_tokens": 30
-  }'
-```
-=======
 For complete Kubernetes deployment instructions, configurations, and troubleshooting, see [vLLM Kubernetes Deployment Guide](deploy/README.md)
->>>>>>> 3a3f5bf2
 
 ## Configuration
 
