// SPDX-FileCopyrightText: Copyright (c) 2024-2025 NVIDIA CORPORATION & AFFILIATES. All rights reserved.
// SPDX-License-Identifier: Apache-2.0

// Adapted from mistral.rs
//
// MIT License
//
// Copyright (c) 2025 Eric Buehler
//
// Permission is hereby granted, free of charge, to any person obtaining a copy
// of this software and associated documentation files (the "Software"), to deal
// in the Software without restriction, including without limitation the rights
// to use, copy, modify, merge, publish, distribute, sublicense, and/or sell
// copies of the Software, and to permit persons to whom the Software is
// furnished to do so, subject to the following conditions:
//
// The above copyright notice and this permission notice shall be included in all
// copies or substantial portions of the Software.
//
// THE SOFTWARE IS PROVIDED "AS IS", WITHOUT WARRANTY OF ANY KIND, EXPRESS OR
// IMPLIED, INCLUDING BUT NOT LIMITED TO THE WARRANTIES OF MERCHANTABILITY,
// FITNESS FOR A PARTICULAR PURPOSE AND NONINFRINGEMENT. IN NO EVENT SHALL THE
// AUTHORS OR COPYRIGHT HOLDERS BE LIABLE FOR ANY CLAIM, DAMAGES OR OTHER
// LIABILITY, WHETHER IN AN ACTION OF CONTRACT, TORT OR OTHERWISE, ARISING FROM,
// OUT OF OR IN CONNECTION WITH THE SOFTWARE OR THE USE OR OTHER DEALINGS IN THE
// SOFTWARE.

// https://github.com/huggingface/transformers/blob/8685b3c5d2dd2550527773d2a02499495a759e31/src/transformers/convert_slow_tokenizer.py

use ahash::AHashMap;
use anyhow::Result;
use itertools::Itertools;
use tokenizers::{
    AddedToken, DecoderWrapper, ModelWrapper, NormalizerWrapper, Tokenizer,
    decoders::{
        self, byte_fallback::ByteFallback, byte_level::ByteLevel, fuse::Fuse, strip::Strip,
    },
    models::{bpe::BpeBuilder, unigram::Unigram},
    normalizers::{self, Prepend, Replace},
    pre_tokenizers,
<<<<<<< HEAD
    processors::{self, template::TemplateProcessing},
    AddedToken, DecoderWrapper, ModelWrapper, NormalizerWrapper, Tokenizer,
=======
    processors::{
        self,
        template::{self, TemplateProcessing},
    },
>>>>>>> 6dd33261
};
use tracing::info;

use crate::gguf::gguf_metadata::ContentMetadata;

use super::Content;

pub(crate) struct GgufTokenizerConversion {
    pub tokenizer: Tokenizer,
    // we most likely need those later
    pub _bos: Option<String>,
    pub _eos: Option<String>,
    pub _unk: Option<String>,
}

struct PropsGGUF {
    model: String,
    tokens: Vec<String>,
    added_tokens: Option<Vec<String>>,
    scores: Option<Vec<f32>>,
    merges: Option<Vec<String>>,
    unk: Option<u32>,
    eos: u32,
    bos: u32,
    add_bos_token: Option<bool>,
}

impl TryFrom<ContentMetadata<'_>> for PropsGGUF {
    type Error = anyhow::Error;

    fn try_from(c: ContentMetadata) -> Result<Self, Self::Error> {
        let required = ["model", "tokens", "eos_token_id", "bos_token_id"];
        c.has_required_keys(&required)?;

        let props = Self {
            model: c.get_value("model")?,
            tokens: c.get_value("tokens")?,
            added_tokens: c.get_value("added_tokens").ok(),
            scores: c.get_value("scores").ok(),
            merges: c.get_value("merges").ok(),
            unk: c.get_value("unknown_token_id").ok(),
            eos: c.get_value("eos_token_id")?,
            bos: c.get_value("bos_token_id")?,
            add_bos_token: c.get_value("add_bos_token").ok(),
        };

        Ok(props)
    }
}

struct AddedTokensCollection {
    bos: String,
    eos: String,
    unk: Option<String>,
}

pub fn convert_gguf_to_hf_tokenizer(content: &Content) -> Result<GgufTokenizerConversion> {
    let metadata = ContentMetadata {
        path_prefix: "tokenizer.ggml",
        metadata: content.get_metadata(),
    };
    let props = PropsGGUF::try_from(metadata)?;

    let (tokenizer, kind, special_tokens) = match props.model.as_str() {
        "llama" | "replit" => unigram_tokenizer(&props)?,
        "gpt2" => bpe_tokenizer(&props)?,
        other => {
            anyhow::bail!("Tokenizer model `{other}` not supported.");
        }
    };

    info!(
        "GGUF tokenizer model is `{model}`, kind: `{kind:?}`, num tokens: {}, num added tokens: {}, num merges: {}, num scores: {}",
        tokenizer.get_vocab_size(true),
        props.added_tokens.as_ref().map(|x| x.len()).unwrap_or(0),
        props.merges.as_ref().map(|x| x.len()).unwrap_or(0),
        props.scores.as_ref().map(|x| x.len()).unwrap_or(0),
        model = props.model,
    );
    tracing::trace!("GGUF Tokenizer: {tokenizer:?}");

    let AddedTokensCollection { bos, eos, unk } = special_tokens;

    Ok(GgufTokenizerConversion {
        tokenizer,
        _bos: Some(bos),
        _eos: Some(eos),
        _unk: unk,
    })
}

// TODO: Add support for additional tokenizer models: WordPiece, WordLevel
// https://docs.rs/tokenizers/latest/tokenizers/models/enum.ModelWrapper.html
#[derive(Debug)]
enum TokenizerKind {
    Unigram,
    Bpe,
}

/// Add the special tokens and return their string representations
fn add_special_tokens(
    p: &PropsGGUF,
    tokenizer: &mut Tokenizer,
    bos: u32,
    eos: u32,
    unk: Option<u32>,
) -> AddedTokensCollection {
    // Add special tokens (bos, eos, unk):
    let mut special_tokens: [Option<String>; 3] = Default::default();

    // A little bit awkward here since eos/bos are assumed not options so we need to handle an Option
    for (i, token_id) in [Some(bos), Some(eos), unk].into_iter().enumerate() {
        if let Some(token_id) = token_id {
            let token = p.tokens[token_id as usize].as_str();
            special_tokens[i] = Some(token.to_string());
            tokenizer.add_special_tokens(&[AddedToken::from(token.to_string(), true)]);
        }
    }

    // Destructure array of options:
    let [bos_str, eos_str, unk_str] = special_tokens;
    // Would need to unwrap bos/eos here, or change the struct types
    AddedTokensCollection {
        bos: bos_str.unwrap(),
        eos: eos_str.unwrap(),
        unk: unk_str,
    }
}

fn unigram_tokenizer(p: &PropsGGUF) -> Result<(Tokenizer, TokenizerKind, AddedTokensCollection)> {
    let PropsGGUF { unk, eos, bos, .. } = *p;
    // Unigram (SentencePiece) default UNK is 0
    let unk = unk.unwrap_or(0);

    // Create the Tokenizer model:
    let model = {
        let vocab: Vec<(String, f64)> = {
            let Some(s) = p.scores.as_ref() else {
                anyhow::bail!(
                    "`llama` unigram tokenizer is missing required metadata `tokenizer.ggml.scores`"
                );
            };
            let scores = s.iter().cloned().map(|f_32| f_32 as f64);

            p.tokens.iter().cloned().zip(scores).collect()
        };

        Unigram::from(vocab, Some(unk as usize), true).map_err(anyhow::Error::msg)?
    };

    // Decoder + Normalizer config reference:
    // https://github.com/EricLBuehler/mistral.rs/pull/389#discussion_r1630620763
    let decoder = Decoder::Sequence(vec![
        Decoder::Replace("▁", " "),
        Decoder::ByteFallback,
        Decoder::Fuse,
        Decoder::Strip(' ', 1, 0),
    ]);

    let normalizer = Normalizer::Sequence(vec![
        Normalizer::Prepend("▁"),
        Normalizer::Replace(" ", "▁"),
    ]);

    let mut tokenizer: Tokenizer = TokenizerX::new(
        ModelWrapper::Unigram(model),
        Some(decoder),
        Some(normalizer),
    )?;

    // Add special tokens (bos, eos, unk):
    let special_tokens = add_special_tokens(p, &mut tokenizer, bos, eos, Some(unk));

    Ok((tokenizer, TokenizerKind::Unigram, special_tokens))
}

fn bpe_tokenizer(p: &PropsGGUF) -> Result<(Tokenizer, TokenizerKind, AddedTokensCollection)> {
    // BPE merges have each string item as a space-delimited pair:
    // https://github.com/EricLBuehler/mistral.rs/pull/397#discussion_r1631988370
    let merges = p
        .merges
        .as_ref()
        .ok_or(anyhow::Error::msg("BPE tokenizer must include merges"))?
        .iter()
        .map(|merge| {
            let split: (&str, &str) = merge
                .splitn(2, ' ')
                .collect_tuple()
                .expect("Failed to convert split into 2-tuple");
            (split.0.to_string(), split.1.to_string())
        })
        .collect::<Vec<_>>();

    // Use ahash::AHashMap so that we satisfy Into<AHashMap<_>> bounds
    let mut vocab: AHashMap<String, u32> = AHashMap::new();
    for (i, token) in p.tokens.iter().enumerate() {
        #[allow(clippy::cast_possible_truncation)]
        vocab.insert(token.clone(), i as u32);
    }

    let PropsGGUF {
        eos,
        bos,
        unk,
        add_bos_token,
        ..
    } = *p;

    let mut bpe = BpeBuilder::new().vocab_and_merges(
        // Convert HashMap<String, u32> to AHashMap<String, u32> using .into_iter().collect()
        vocab.into_iter().collect::<ahash::AHashMap<_, _>>(),
        merges,
    );
    if let Some(unk) = unk {
        bpe = bpe.unk_token(p.tokens[unk as usize].to_string());
    }

    let bpe = bpe.build().map_err(anyhow::Error::msg)?;

    let mut tokenizer = TokenizerX::new(
        ModelWrapper::BPE(bpe),
        Some(Decoder::ByteLevel(true, true, true)),
        None,
    )?;
    tokenizer.with_pre_tokenizer(Some(pre_tokenizers::byte_level::ByteLevel::new(
        false, true, true,
    )));
    if add_bos_token.is_some_and(|x| x) {
<<<<<<< HEAD
=======
        // Use ahash::AHashMap so that we satisfy Into<AHashMap<_>> bounds
        let mut special_toks: AHashMap<String, processors::template::SpecialToken> =
            AHashMap::new();

        special_toks.insert(
            p.tokens[bos as usize].clone(),
            template::SpecialToken::new(
                p.tokens[bos as usize].clone(),
                vec![bos],
                vec![p.tokens[bos as usize].clone()],
            )
            .unwrap(),
        );
>>>>>>> 6dd33261
        tokenizer.with_post_processor(Some(
            TemplateProcessing::builder()
                .try_single(format!("{}:0 $A:0", p.tokens[bos as usize]))
                .unwrap()
                .try_pair(format!("{}:0 $A:0 $B:1", p.tokens[bos as usize]))
                .unwrap()
                .special_tokens(vec![(p.tokens[bos as usize].clone(), bos)])
                .build()
                .unwrap(),
        ));
    } else {
        tokenizer.with_post_processor(Some(processors::byte_level::ByteLevel::new(
            true, false, true,
        )));
    }

    let special_tokens = add_special_tokens(p, &mut tokenizer, bos, eos, unk);

    Ok((tokenizer, TokenizerKind::Bpe, special_tokens))
}

// This is a workaround to have a better builder API.
// Upstream `TokenizerBuilder` is difficult to work with:
// https://github.com/huggingface/tokenizers/issues/1549
struct TokenizerX;

impl TokenizerX {
    #[allow(clippy::new_ret_no_self)]
    fn new<'a>(
        model: ModelWrapper,
        decoder: Option<Decoder<'a>>,
        normalizer: Option<Normalizer<'a>>,
    ) -> Result<Tokenizer> {
        let mut tokenizer = Tokenizer::new(model);

        // Handle local enum to remote enum type:
        if let Some(decoder) = decoder {
            let d = DecoderWrapper::try_from(decoder)?;
            tokenizer.with_decoder(Some(d));
        }
        if let Some(normalizer) = normalizer {
            let n: NormalizerWrapper = NormalizerWrapper::try_from(normalizer)?;
            tokenizer.with_normalizer(Some(n));
        }

        Ok(tokenizer)
    }
}

// Convenient alternative to upstream:
// https://docs.rs/tokenizers/latest/tokenizers/decoders/enum.DecoderWrapper.html
enum Decoder<'a> {
    ByteFallback,
    Fuse,
    Replace(&'a str, &'a str),
    Strip(char, usize, usize),
    Sequence(Vec<Self>),
    ByteLevel(bool, bool, bool),
}

// Convert into upstream type wrapped enum variants:
impl TryFrom<Decoder<'_>> for DecoderWrapper {
    type Error = anyhow::Error;

    fn try_from(variant: Decoder) -> Result<Self, Self::Error> {
        let value: DecoderWrapper = match variant {
            Decoder::ByteFallback => ByteFallback::default().into(),
            Decoder::Fuse => Fuse::default().into(),
            Decoder::Replace(pattern, content) => Replace::new(pattern, content)
                .map_err(anyhow::Error::msg)?
                .into(),
            Decoder::Strip(content, start, stop) => Strip::new(content, start, stop).into(),
            Decoder::Sequence(decoders) => {
                let seq = decoders
                    .into_iter()
                    .map(DecoderWrapper::try_from)
                    .collect::<Result<Vec<DecoderWrapper>>>()?;

                decoders::sequence::Sequence::new(seq).into()
            }
            Decoder::ByteLevel(add_prefix_space, trim_offsets, use_regex) => {
                ByteLevel::new(add_prefix_space, trim_offsets, use_regex).into()
            }
        };

        Ok(value)
    }
}

// Convenient alternative to upstream:
// https://docs.rs/tokenizers/latest/tokenizers/normalizers/enum.NormalizerWrapper.html
enum Normalizer<'a> {
    Prepend(&'a str),
    Replace(&'a str, &'a str),
    Sequence(Vec<Self>),
}

impl TryFrom<Normalizer<'_>> for NormalizerWrapper {
    type Error = anyhow::Error;

    fn try_from(variant: Normalizer) -> Result<Self, Self::Error> {
        let value: NormalizerWrapper = match variant {
            Normalizer::Prepend(prepend) => Prepend::new(prepend.to_owned()).into(),
            Normalizer::Replace(pattern, content) => Replace::new(pattern, content)
                .map_err(anyhow::Error::msg)?
                .into(),
            Normalizer::Sequence(decoders) => {
                let seq = decoders
                    .into_iter()
                    .map(NormalizerWrapper::try_from)
                    .collect::<Result<Vec<NormalizerWrapper>>>()?;

                normalizers::Sequence::new(seq).into()
            }
        };

        Ok(value)
    }
}

#[cfg(test)]
mod tests {
    use anyhow::Result;
    use hf_hub::{Repo, RepoType, api::sync::ApiBuilder};
    use tokenizers::Tokenizer;

    #[allow(dead_code)]
    #[derive(Debug)]
    enum TokenizerType {
        /// Mistral v0.1 tokenizer
        Llama,
        Replit,
        Gpt2,
        Rwkv,
    }

    fn get_gguf_tokenizer(tokenizer: TokenizerType) -> Result<Tokenizer> {
        match tokenizer {
            TokenizerType::Llama => {
                let api = ApiBuilder::new().with_progress(true).build().unwrap();
                let api = api.repo(Repo::with_revision(
                    "EricB/mistralrs_tests".to_string(),
                    RepoType::Model,
                    "main".to_string(),
                ));

                let filename = api.get("llama_gguf_tokenizer.json").unwrap();
                let tokenizer = Tokenizer::from_file(filename).expect("Valid tokenizer");
                Ok(tokenizer)
            }
            TokenizerType::Gpt2 => {
                let api = ApiBuilder::new().with_progress(true).build().unwrap();
                let api = api.repo(Repo::with_revision(
                    "EricB/mistralrs_tests".to_string(),
                    RepoType::Model,
                    "main".to_string(),
                ));

                let filename = api.get("gpt2_gguf_tokenizer.json").unwrap();
                let tokenizer = Tokenizer::from_file(filename).expect("Valid tokenizer");
                Ok(tokenizer)
            }
            other => anyhow::bail!("Cannot get testing HF tokenizer for type {other:?}"),
        }
    }

    fn get_hf_tokenizer(tokenizer: TokenizerType) -> Result<Tokenizer> {
        match tokenizer {
            TokenizerType::Llama => {
                let api = ApiBuilder::new().with_progress(true).build().unwrap();
                let api = api.repo(Repo::with_revision(
                    "EricB/mistralrs_tests".to_string(),
                    RepoType::Model,
                    "main".to_string(),
                ));

                let tokenizer_filename = api.get("tokenizer.json").unwrap();
                Ok(Tokenizer::from_file(tokenizer_filename).unwrap())
            }
            TokenizerType::Gpt2 => {
                let api = ApiBuilder::new().with_progress(true).build().unwrap();
                let api = api.repo(Repo::with_revision(
                    "EricB/mistralrs_tests".to_string(),
                    RepoType::Model,
                    "main".to_string(),
                ));

                let tokenizer_filename = api.get("tokenizer_gpt2.json").unwrap();
                Ok(Tokenizer::from_file(tokenizer_filename).unwrap())
            }
            other => anyhow::bail!("Cannot get testing HF tokenizer for type {other:?}"),
        }
    }

    // Content based upon https://github.com/ggerganov/llama.cpp/blob/master/tests/test-tokenizer-random.py#L99-L161
    fn get_test_passage() -> String {
        let passage = "Hello, world! \n🚀 (normal) 😶‍🌫️ (compound emoji, zwj sequence) ✅ (emoji as single token)\n你好世界！\nNǐ hǎo shìjiè!";

        passage.to_owned()
    }

    // The provided passage should encode and decode back into the same passage string:
    fn codec_roundtrip(
        tokenizer: &Tokenizer,
        passage: &str,
        add_special_tokens: bool,
    ) -> Result<String> {
        let tokenized = tokenizer
            .encode_fast(passage, add_special_tokens)
            .map_err(anyhow::Error::msg)?;

        // NOTE: The special tokens bool param meaning differs between encode() / decode():
        decode(tokenizer, tokenized.get_ids(), !add_special_tokens)
    }

    fn decode(
        tokenizer: &Tokenizer,
        token_ids: &[u32],
        skip_special_tokens: bool,
    ) -> Result<String> {
        tokenizer
            .decode(token_ids, skip_special_tokens)
            .map_err(anyhow::Error::msg)
    }

    #[test]
    fn test_encode_decode_llama() -> Result<()> {
        use rand::rng;
        use rand::seq::SliceRandom;

        let passage = get_test_passage();
        let hf_tokenizer = get_hf_tokenizer(TokenizerType::Llama)?;
        let gguf_tokenizer = get_gguf_tokenizer(TokenizerType::Llama)?;

        // Without adding special tokens
        let hf_decoded = codec_roundtrip(&hf_tokenizer, passage.as_str(), false)?;
        let gguf_decoded = codec_roundtrip(&gguf_tokenizer, passage.as_str(), false)?;
        assert_eq!(hf_decoded, gguf_decoded);
        assert_eq!(passage, gguf_decoded);

        // With special tokens added
        // SKIPPED:
        // - Bugged the GGUF tokenizer does not prepend `<s> `
        // - Due to HF tokenizer using BPE (tokenizer.json) while GGUF tokenizer uses Unigram (metadata)?
        /*
        let hf_decoded = codec_roundtrip(&hf_tokenizer, passage.as_str(), true)?;
        let gguf_decoded = codec_roundtrip(&gguf_tokenizer, passage.as_str(), true)?;
        assert_eq!(hf_decoded, gguf_decoded);
        */

        #[allow(clippy::cast_possible_truncation)]
        let mut tokens = (0..hf_tokenizer.get_vocab_size(false) as u32).collect::<Vec<_>>();
        tokens.shuffle(&mut rng());

        // Without skipping special tokens
        let hf_decoded = decode(&hf_tokenizer, &tokens, false)?;
        let gguf_decoded = decode(&gguf_tokenizer, &tokens, false)?;
        assert_eq!(hf_decoded, gguf_decoded);

        // With skipping special tokens
        let hf_decoded = decode(&hf_tokenizer, &tokens, true)?;
        let gguf_decoded = decode(&gguf_tokenizer, &tokens, true)?;
        assert_eq!(hf_decoded, gguf_decoded);

        Ok(())
    }

    #[test]
    fn test_encode_decode_gpt2() -> Result<()> {
        use rand::rng;
        use rand::seq::SliceRandom;

        let passage = get_test_passage();
        let hf_tokenizer = get_hf_tokenizer(TokenizerType::Gpt2)?;
        let gguf_tokenizer = get_gguf_tokenizer(TokenizerType::Gpt2)?;

        // Without adding special tokens
        let hf_decoded = codec_roundtrip(&hf_tokenizer, passage.as_str(), false)?;
        let gguf_decoded = codec_roundtrip(&gguf_tokenizer, passage.as_str(), false)?;
        assert_eq!(hf_decoded, gguf_decoded);
        assert_eq!(passage, gguf_decoded);

        // With special tokens added
        // SKIPPED:
        // - Bugged the GGUF tokenizer does not prepend `<s> `
        // - Due to HF tokenizer using BPE (tokenizer.json) while GGUF tokenizer uses Unigram (metadata)?
        /*
        let hf_decoded = codec_roundtrip(&hf_tokenizer, passage.as_str(), true)?;
        let gguf_decoded = codec_roundtrip(&gguf_tokenizer, passage.as_str(), true)?;
        assert_eq!(hf_decoded, gguf_decoded);
        */

        #[allow(clippy::cast_possible_truncation)]
        let mut tokens = (0..hf_tokenizer.get_vocab_size(false) as u32).collect::<Vec<_>>();
        tokens.shuffle(&mut rng());

        // Without skipping special tokens
        let hf_decoded = decode(&hf_tokenizer, &tokens, false)?;
        let gguf_decoded = decode(&gguf_tokenizer, &tokens, false)?;
        assert_eq!(hf_decoded, gguf_decoded);

        // With skipping special tokens
        let hf_decoded = decode(&hf_tokenizer, &tokens, true)?;
        let gguf_decoded = decode(&gguf_tokenizer, &tokens, true)?;
        assert_eq!(hf_decoded, gguf_decoded);

        Ok(())
    }
}<|MERGE_RESOLUTION|>--- conflicted
+++ resolved
@@ -38,15 +38,10 @@
     models::{bpe::BpeBuilder, unigram::Unigram},
     normalizers::{self, Prepend, Replace},
     pre_tokenizers,
-<<<<<<< HEAD
-    processors::{self, template::TemplateProcessing},
-    AddedToken, DecoderWrapper, ModelWrapper, NormalizerWrapper, Tokenizer,
-=======
     processors::{
         self,
         template::{self, TemplateProcessing},
     },
->>>>>>> 6dd33261
 };
 use tracing::info;
 
@@ -255,14 +250,10 @@
         ..
     } = *p;
 
-    let mut bpe = BpeBuilder::new().vocab_and_merges(
-        // Convert HashMap<String, u32> to AHashMap<String, u32> using .into_iter().collect()
-        vocab.into_iter().collect::<ahash::AHashMap<_, _>>(),
-        merges,
-    );
+    let mut bpe = BpeBuilder::new().vocab_and_merges(vocab, merges);
     if let Some(unk) = unk {
         bpe = bpe.unk_token(p.tokens[unk as usize].to_string());
-    }
+    };
 
     let bpe = bpe.build().map_err(anyhow::Error::msg)?;
 
@@ -275,8 +266,6 @@
         false, true, true,
     )));
     if add_bos_token.is_some_and(|x| x) {
-<<<<<<< HEAD
-=======
         // Use ahash::AHashMap so that we satisfy Into<AHashMap<_>> bounds
         let mut special_toks: AHashMap<String, processors::template::SpecialToken> =
             AHashMap::new();
@@ -290,14 +279,13 @@
             )
             .unwrap(),
         );
->>>>>>> 6dd33261
         tokenizer.with_post_processor(Some(
             TemplateProcessing::builder()
                 .try_single(format!("{}:0 $A:0", p.tokens[bos as usize]))
                 .unwrap()
                 .try_pair(format!("{}:0 $A:0 $B:1", p.tokens[bos as usize]))
                 .unwrap()
-                .special_tokens(vec![(p.tokens[bos as usize].clone(), bos)])
+                .special_tokens(special_toks)
                 .build()
                 .unwrap(),
         ));
