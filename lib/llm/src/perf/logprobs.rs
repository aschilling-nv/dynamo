// SPDX-FileCopyrightText: Copyright (c) 2024-2025 NVIDIA CORPORATION & AFFILIATES. All rights reserved.
// SPDX-License-Identifier: Apache-2.0

//! Module for recording logprobs from a streaming response.
//!
//! Logprobs are a bit easier than token counting and timing because they are
//! fully self-contained in the response chunk.
//!
//! In fact, if logprobs are given, they are a good way to count tokens; however,
//! the emission of logprobs is also more costly and generally not available unless
//! explicitly requested.
//!
//! The primary reason to record logprobs is to analyze the possible outputs of
//! a model as a function of sequence position.

use serde::{Deserialize, Serialize};
use std::collections::HashMap;
use std::sync::Arc;

use crate::perf::RecordedStream;
use crate::protocols::openai::chat_completions::NvCreateChatCompletionStreamResponse;

/// The type of logprobs observed in the response.
pub enum LogprobType {
    /// If normalized, then all the reported "top_logprobs" sum to 0.
    Normalized,

    /// If unnormalized, then the reported "top_logprobs" are not normalized,
    /// so the sum of the "top_logprobs" will not sum to 0.
    Unnormalized,
}

/// Represents a token with its logprob information
#[derive(Debug, Clone, PartialEq, Serialize, Deserialize)]
pub struct TokenLogprob {
    /// The token as a string
    pub token: String,
    /// The log probability of this token
    pub logprob: f32,
    /// Optional byte representation of the token
    pub bytes: Option<Vec<u8>>,
}

/// Represents logprob information for a single position with selected and alternative tokens
#[derive(Debug, Clone)]
pub struct TokenLogProbs {
    selected: TokenLogprob,
    alternatives: Vec<TokenLogprob>,
    all_sorted: Vec<TokenLogprob>,
}

impl TokenLogProbs {
    /// Create a new TokenLogProbs from a selected token and alternatives
    pub fn new(selected: TokenLogprob, mut alternatives: Vec<TokenLogprob>) -> Self {
        // Sort alternatives by logprob (highest first)
        alternatives.sort_by(|a, b| b.logprob.partial_cmp(&a.logprob).unwrap());

        // Create all_sorted by merging selected with alternatives (ensuring uniqueness)
        let mut all_sorted = Vec::new();
        let mut added_selected = false;

        // Check if selected token appears in alternatives
        let selected_in_alternatives = alternatives.iter().any(|alt| {
            alt.token == selected.token && (alt.logprob - selected.logprob).abs() < 1e-6
        });

        // If selected is not in alternatives, we need to insert it in the right position
        if !selected_in_alternatives {
            // Find the correct position to insert selected token
            let mut insert_position = alternatives.len();
            for (i, alt) in alternatives.iter().enumerate() {
                if selected.logprob > alt.logprob {
                    insert_position = i;
                    break;
                }
            }

            // Build all_sorted by merging at the correct position
            for (i, alt) in alternatives.iter().enumerate() {
                if i == insert_position && !added_selected {
                    all_sorted.push(selected.clone());
                    added_selected = true;
                }
                all_sorted.push(alt.clone());
            }

            // If we haven't added selected yet, it goes at the end
            if !added_selected {
                all_sorted.push(selected.clone());
            }
        } else {
            // Selected is already in alternatives, just use alternatives
            all_sorted = alternatives.clone();
        }

        Self {
            selected,
            alternatives,
            all_sorted,
        }
    }

    /// Get the selected token
    pub fn selected_token(&self) -> &TokenLogprob {
        &self.selected
    }

    /// Get alternative tokens sorted by most likely first
    pub fn alternative_tokens(&self) -> &[TokenLogprob] {
        &self.alternatives
    }

    /// Get all tokens (selected merged with alternatives, unique) sorted by most likely first
    pub fn all_tokens(&self) -> &[TokenLogprob] {
        &self.all_sorted
    }
}

/// Trait for extracting logprob information from various response types
pub trait LogprobExtractor {
    /// Extract logprobs organized by choice index
    /// Returns: HashMap<choice_index, Vec<TokenLogProbs>>
    fn extract_logprobs_by_choice(&self) -> HashMap<u32, Vec<TokenLogProbs>>;
}

/// Implementation for NvCreateChatCompletionStreamResponse (our main streaming response type)
impl LogprobExtractor for NvCreateChatCompletionStreamResponse {
    fn extract_logprobs_by_choice(&self) -> HashMap<u32, Vec<TokenLogProbs>> {
        let mut result = HashMap::new();

        for choice in &self.choices {
            let choice_index = choice.index;

            let choice_logprobs = choice
                .logprobs
                .as_ref()
                .and_then(|logprobs| logprobs.content.as_ref())
                .map(|content| {
                    content
                        .iter()
                        .map(|token_logprob| {
                            let selected_token = TokenLogprob {
                                token: token_logprob.token.clone(),
                                logprob: token_logprob.logprob,
                                bytes: token_logprob.bytes.clone(),
                            };

                            // Convert top alternatives to our format
                            let alternatives: Vec<TokenLogprob> = token_logprob
                                .top_logprobs
                                .iter()
                                .map(|top_logprob| TokenLogprob {
                                    token: top_logprob.token.clone(),
                                    logprob: top_logprob.logprob,
                                    bytes: top_logprob.bytes.clone(),
                                })
                                .collect();

                            TokenLogProbs::new(selected_token, alternatives)
                        })
                        .collect::<Vec<_>>()
                })
                .unwrap_or_default();

            result.insert(choice_index, choice_logprobs);
        }

        result
    }
}

/// Validate and flatten choice logprobs HashMap to Vec
/// Ensures all expected choice indices [0, max_choice) are present
pub fn validate_and_flatten_choices(
    choice_logprobs: HashMap<u32, Vec<TokenLogProbs>>,
) -> Result<Vec<Vec<TokenLogProbs>>, String> {
    if choice_logprobs.is_empty() {
        return Ok(Vec::new());
    }

    let max_choice = *choice_logprobs.keys().max().unwrap();
    let expected_count = (max_choice + 1) as usize;

    if choice_logprobs.len() != expected_count {
        return Err(format!(
            "Missing choice indices: expected {} choices [0, {}), but found {} choices: {:?}",
            expected_count,
            max_choice + 1,
            choice_logprobs.len(),
            choice_logprobs.keys().collect::<Vec<_>>()
        ));
    }

    // Validate all indices from 0 to max_choice are present
    for i in 0..=max_choice {
        if !choice_logprobs.contains_key(&i) {
            return Err(format!(
                "Missing choice index {}: expected [0, {}), found {:?}",
                i,
                max_choice + 1,
                choice_logprobs.keys().collect::<Vec<_>>()
            ));
        }
    }

    // Flatten to Vec ordered by keys
    let mut result = Vec::with_capacity(expected_count);
    for i in 0..=max_choice {
        result.push(choice_logprobs[&i].clone());
    }

    Ok(result)
}

/// Analysis focused on detecting close logprobs indicating model uncertainty
#[derive(Debug, Clone, Serialize, Deserialize)]
pub struct SensitivityAnalysis {
    /// Total number of responses analyzed
    pub total_responses: usize,
    /// Analysis results per choice index
    pub choice_analyses: HashMap<u32, ChoiceAnalysis>,
}

/// Analysis for a single choice
#[derive(Debug, Clone, Serialize, Deserialize)]
pub struct ChoiceAnalysis {
    /// Choice index
    pub choice_index: u32,
    /// All positions with their closeness values, sorted by closeness
    pub position_closeness: Vec<PositionCloseness>,
    /// Number of positions analyzed for this choice
    pub positions_analyzed: usize,
}

/// Closeness information for a position
#[derive(Debug, Clone, Serialize, Deserialize)]
pub struct PositionCloseness {
    /// Position in the stream (response index)
    pub stream_position: usize,
    /// Position within the token sequence
    pub token_position: usize,
    /// Logprob difference between top 2 candidates (deprecated - use probability_difference)
    pub logprob_difference: f32,
    /// Probability difference between top 2 candidates (in linear space 0-1)
    pub probability_difference: f32,
    /// Probability mass not accounted for by all_tokens (1 - sum of all_tokens probabilities)
    pub probability_remaining: f32,
    /// All candidates at this position, sorted by logprob (highest first)
    pub candidates: Vec<TokenLogprob>,
}

/// A position where top candidates have close probabilities
#[derive(Debug, Clone)]
pub struct ClosePosition {
    /// Position in the stream (response index)
    pub stream_position: usize,
    /// Position within the token sequence
    pub token_position: usize,
    /// Logprob difference between top 2 candidates (deprecated - use probability_difference)
    pub logprob_difference: f32,
    /// Probability difference between top 2 candidates (in linear space 0-1)
    pub probability_difference: f32,
    /// Probability mass not accounted for by top_candidates (1 - sum of top_candidates probabilities)
    pub probability_remaining: f32,
    /// Top 2 candidates at this position
    pub top_candidates: Vec<TokenLogprob>,
}

/// Analyzes logprobs from a recorded stream focusing on token similarity/closeness
pub fn analyze_logprob_sensitivity(
    recorded_stream: Arc<RecordedStream<impl LogprobExtractor>>,
) -> SensitivityAnalysis {
    let mut choice_analyses: HashMap<u32, ChoiceAnalysis> = HashMap::new();
    // Track cumulative sequence position per choice
    let mut choice_sequence_positions: HashMap<u32, usize> = HashMap::new();

    for (stream_pos, timestamped_response) in recorded_stream.responses().iter().enumerate() {
        let response = &timestamped_response.response;
        let logprobs_by_choice = response.extract_logprobs_by_choice();

        for (choice_index, choice_logprobs) in logprobs_by_choice {
            // Ensure we have a ChoiceAnalysis for this choice
            let choice_analysis =
                choice_analyses
                    .entry(choice_index)
                    .or_insert_with(|| ChoiceAnalysis {
                        choice_index,
                        position_closeness: Vec::new(),
                        positions_analyzed: 0,
                    });

            // Get current sequence position for this choice
            let current_seq_pos = choice_sequence_positions.entry(choice_index).or_insert(0);

            for token_logprobs in choice_logprobs {
                let all_tokens = token_logprobs.all_tokens();

                if all_tokens.len() < 2 {
                    *current_seq_pos += 1;
                    continue;
                }

                // all_tokens is already sorted by logprob (highest first)
                let sorted_candidates = all_tokens.to_vec();

                // Calculate difference between top 2 in both logprob and probability space
                let logprob_difference =
                    sorted_candidates[0].logprob - sorted_candidates[1].logprob;

                // Convert to probability space for more intuitive closeness calculation
                let prob1 = sorted_candidates[0].logprob.exp();
                let prob2 = sorted_candidates[1].logprob.exp();
                let probability_difference = prob1 - prob2;

                // Calculate probability_remaining
                let total_prob_sum: f32 = sorted_candidates.iter().map(|t| t.logprob.exp()).sum();
                let probability_remaining = 1.0 - total_prob_sum;

                choice_analysis.position_closeness.push(PositionCloseness {
                    stream_position: stream_pos,
                    token_position: *current_seq_pos,
                    logprob_difference,
                    probability_difference,
                    probability_remaining,
                    candidates: sorted_candidates,
                });

                choice_analysis.positions_analyzed += 1;
                *current_seq_pos += 1;
            }
        }
    }

    // Sort position closeness by probability difference (smallest first = most uncertain)
    for choice_analysis in choice_analyses.values_mut() {
        choice_analysis.position_closeness.sort_by(|a, b| {
            a.probability_difference
                .partial_cmp(&b.probability_difference)
                .unwrap()
        });
    }

    SensitivityAnalysis {
        total_responses: recorded_stream.responses().len(),
        choice_analyses,
    }
}

impl SensitivityAnalysis {
    /// Get positions below a threshold for a specific choice
    /// Threshold is in probability space (0-1), where smaller values indicate closer probabilities
    pub fn get_close_positions_for_choice(
        &self,
        choice_index: u32,
        threshold: f32,
    ) -> Vec<&PositionCloseness> {
        self.choice_analyses
            .get(&choice_index)
            .map(|analysis| {
                analysis
                    .position_closeness
                    .iter()
                    .filter(|pos| pos.probability_difference <= threshold)
                    .collect()
            })
            .unwrap_or_default()
    }

    /// Get the closest N positions for a specific choice
    pub fn get_closest_positions_for_choice(
        &self,
        choice_index: u32,
        count: usize,
    ) -> Vec<&PositionCloseness> {
        self.choice_analyses
            .get(&choice_index)
            .map(|analysis| analysis.position_closeness.iter().take(count).collect())
            .unwrap_or_default()
    }

    /// Print a summary of the sensitivity analysis
    pub fn print_summary(&self) {
        println!("=== Logprob Sensitivity Analysis Summary ===");
        println!("Total stream responses analyzed: {}", self.total_responses);
        println!("Number of choices: {}", self.choice_analyses.len());
        println!();

        for (choice_index, choice_analysis) in &self.choice_analyses {
            println!(
                "Choice {}: {} positions analyzed",
                choice_index, choice_analysis.positions_analyzed
            );

            if !choice_analysis.position_closeness.is_empty() {
                println!("  Closest positions (smallest probability differences):");
                for (j, pos) in choice_analysis
                    .position_closeness
                    .iter()
                    .take(3)
                    .enumerate()
                {
                    let top_token = &pos.candidates[0].token;
                    let second_token = &pos.candidates[1].token;
                    let prob1 = pos.candidates[0].logprob.exp();
                    let prob2 = pos.candidates[1].logprob.exp();
                    println!(
                        "    {}: Stream pos {}, token pos {} - '{}' ({:.1}%) vs '{}' ({:.1}%) (prob diff: {:.4})",
                        j + 1,
                        pos.stream_position,
                        pos.token_position,
                        top_token,
                        prob1 * 100.0,
                        second_token,
                        prob2 * 100.0,
                        pos.probability_difference
                    );
                }
            }
            println!();
        }
    }

    /// Get percentage of positions with close probabilities for a specific choice
    /// Threshold is in probability space (0-1)
    pub fn close_position_percentage_for_choice(&self, choice_index: u32, threshold: f32) -> f32 {
        if let Some(analysis) = self.choice_analyses.get(&choice_index) {
            if analysis.positions_analyzed == 0 {
                return 0.0;
            }
            let close_count = analysis
                .position_closeness
                .iter()
                .filter(|pos| pos.probability_difference <= threshold)
                .count();
            (close_count as f32 / analysis.positions_analyzed as f32) * 100.0
        } else {
            0.0
        }
    }

    /// Check if multiple tokens are close (within threshold of each other)
    pub fn detect_multiple_close_tokens(
        &self,
        choice_index: u32,
        threshold: f32,
    ) -> Vec<MultipleCloseTokens> {
        let mut results = Vec::new();

        if let Some(analysis) = self.choice_analyses.get(&choice_index) {
            for pos in &analysis.position_closeness {
                let close_tokens = self.count_close_tokens_at_position(pos, threshold);
                if close_tokens.close_count > 2 {
                    results.push(close_tokens);
                }
            }
        }

        results
    }

    /// Detect if greedy decoding was likely used by checking if selected tokens are always the most probable
    /// Note: This is an approximation since we infer selection from the data structure
    pub fn detect_likely_greedy_decoding(&self, choice_index: u32) -> bool {
        if let Some(analysis) = self.choice_analyses.get(&choice_index) {
            if analysis.positions_analyzed == 0 {
                return true; // No evidence against greedy
            }

            // For greedy detection, we're looking for positions with moderate to large differences
            // Very small differences (< 0.01) suggest equal alternatives - could be greedy or random
            // Very large differences (> 0.05) suggest clear winners - likely greedy
            let likely_greedy_positions = analysis
                .position_closeness
                .iter()
                .filter(|pos| {
                    if pos.candidates.is_empty() {
                        return true; // No contradiction
                    }

                    // Either very close (tie - could be greedy) or clear difference (likely greedy)
                    pos.probability_difference < 0.01 || pos.probability_difference > 0.05
                })
                .count();

            // If most positions show greedy-like patterns, consider it greedy
            (likely_greedy_positions as f32 / analysis.positions_analyzed as f32) > 0.5
        } else {
            false
        }
    }

    /// Get percentage of positions with greedy-like selection patterns
    pub fn greedy_selection_percentage(&self, choice_index: u32) -> f32 {
        if let Some(analysis) = self.choice_analyses.get(&choice_index) {
            if analysis.positions_analyzed == 0 {
                return 0.0;
            }

            let greedy_like_positions = analysis
                .position_closeness
                .iter()
                .filter(|pos| {
                    // Same logic as detect_likely_greedy_decoding for consistency
                    pos.probability_difference < 0.01 || pos.probability_difference > 0.05
                })
                .count();

            (greedy_like_positions as f32 / analysis.positions_analyzed as f32) * 100.0
        } else {
            0.0
        }
    }

    /// Count how many tokens are close at a specific position
    /// Threshold is in probability space (0-1)
    fn count_close_tokens_at_position(
        &self,
        position: &PositionCloseness,
        threshold: f32,
    ) -> MultipleCloseTokens {
        let top_prob = position.candidates[0].logprob.exp();
        let mut close_count = 1; // Top token is always included
        let mut close_tokens = vec![position.candidates[0].clone()];

        for candidate in &position.candidates[1..] {
            let candidate_prob = candidate.logprob.exp();
            let prob_diff = top_prob - candidate_prob;
            if prob_diff <= threshold {
                close_count += 1;
                close_tokens.push(candidate.clone());
            } else {
                break; // Since candidates are sorted, no need to check further
            }
        }

        let max_difference = if close_count > 1 {
            let last_prob = close_tokens.last().unwrap().logprob.exp();
            top_prob - last_prob
        } else {
            0.0
        };

        MultipleCloseTokens {
            stream_position: position.stream_position,
            token_position: position.token_position,
            close_count,
            close_tokens,
            max_difference,
        }
    }
}

/// Information about multiple close tokens at a position
#[derive(Debug, Clone)]
pub struct MultipleCloseTokens {
    pub stream_position: usize,
    pub token_position: usize,
    pub close_count: usize,
    pub close_tokens: Vec<TokenLogprob>,
    pub max_difference: f32,
}

#[cfg(test)]
mod tests {
    use super::*;

    // Type aliases to simplify complex test data structures
    type TestTokenAlternative = (&'static str, f32);
    type TestTokenData = (&'static str, f32, Vec<TestTokenAlternative>);
    type TestTokenDataVec = Vec<TestTokenData>;
<<<<<<< HEAD
    use crate::perf::{
        record_stream_with_context, RecordingMode,
        TimestampedResponse,
    };
=======
    use crate::perf::{RecordingMode, TimestampedResponse, record_stream_with_context};
    use crate::protocols::codec::create_message_stream;
    use crate::protocols::convert_sse_stream;
>>>>>>> 6dd33261
    use approx::assert_abs_diff_eq;
    use dynamo_async_openai::types::{
        ChatChoiceLogprobs, ChatChoiceStream, ChatCompletionStreamResponseDelta,
        ChatCompletionTokenLogprob, FinishReason, Role, TopLogprobs,
    };
    use futures::StreamExt;
    use std::sync::Arc;
    use std::time::Instant;

    const FLOAT_EPSILON: f32 = 1e-6;

    #[test]
    fn test_two_tokens_close() {
        // Two very close tokens: 45% vs 44% (remaining 11% for other tokens)
        // Linear probs: [0.45, 0.44], difference = 0.01
        let analysis = create_analysis_with_logprobs(vec![create_token_logprob_from_linear_probs(
            "hello",
            0.45,
            vec![("world", 0.44)], // Very close: 45% vs 44%
        )]);

        let close_positions = analysis.get_close_positions_for_choice(0, 0.1);
        assert_eq!(close_positions.len(), 1);

        // Probability difference should be 0.01 (45% - 44%)
        assert_abs_diff_eq!(
            close_positions[0].probability_difference,
            0.01,
            epsilon = FLOAT_EPSILON
        );

        // Logprob difference: ln(0.45) - ln(0.44) ≈ -0.798 - (-0.821) ≈ 0.023
        assert_abs_diff_eq!(
            close_positions[0].logprob_difference,
            0.023,
            epsilon = 0.001
        );

        let multiple_close = analysis.detect_multiple_close_tokens(0, 0.05);
        assert_eq!(multiple_close.len(), 0); // Only 2 tokens, so no "multiple" detected
    }

    #[test]
    fn test_three_tokens_close() {
        // Three close tokens: 35%, 33%, 32% (complete distribution)
        // Linear probs: [0.35, 0.33, 0.32], differences = [0.02, 0.01]
        let analysis = create_analysis_with_logprobs(vec![create_token_logprob_from_linear_probs(
            "hello",
            0.35,
            vec![
                ("world", 0.33), // Close: 35% vs 33% (diff = 0.02)
                ("there", 0.32), // Close: 33% vs 32% (diff = 0.01)
            ],
        )]);

        let close_positions = analysis.get_close_positions_for_choice(0, 0.025);
        assert_eq!(close_positions.len(), 1);

        // Top 2 probability difference: 0.35 - 0.33 = 0.02
        assert_abs_diff_eq!(
            close_positions[0].probability_difference,
            0.02,
            epsilon = FLOAT_EPSILON
        );

        let multiple_close = analysis.detect_multiple_close_tokens(0, 0.04);
        assert_eq!(multiple_close.len(), 1);
        assert_eq!(multiple_close[0].close_count, 3);
        // Max difference: 0.35 - 0.32 = 0.03
        assert_abs_diff_eq!(
            multiple_close[0].max_difference,
            0.03,
            epsilon = FLOAT_EPSILON
        );
    }

    #[test]
    fn test_four_tokens_close() {
        // Four close tokens: 27%, 26%, 25%, 22% (complete distribution)
        // Linear probs: [0.27, 0.26, 0.25, 0.22], all very close
        let analysis = create_analysis_with_logprobs(vec![create_token_logprob_from_linear_probs(
            "hello",
            0.27,
            vec![
                ("world", 0.26),  // Close: 27% vs 26% (diff = 0.01)
                ("there", 0.25),  // Close: 26% vs 25% (diff = 0.01)
                ("friend", 0.22), // Close: 25% vs 22% (diff = 0.03)
            ],
        )]);

        let close_positions = analysis.get_close_positions_for_choice(0, 0.02);
        assert_eq!(close_positions.len(), 1);

        // Top 2 probability difference: 0.27 - 0.26 = 0.01
        assert_abs_diff_eq!(
            close_positions[0].probability_difference,
            0.01,
            epsilon = FLOAT_EPSILON
        );

        let multiple_close = analysis.detect_multiple_close_tokens(0, 0.06);
        assert_eq!(multiple_close.len(), 1);
        assert_eq!(multiple_close[0].close_count, 4);
        // Max difference: 0.27 - 0.22 = 0.05
        assert_abs_diff_eq!(
            multiple_close[0].max_difference,
            0.05,
            epsilon = FLOAT_EPSILON
        );
    }

    #[test]
    fn test_multiple_choices_analysis() {
        let analysis = create_analysis_with_multiple_choices(vec![
            // Choice 0: Moderately close tokens (70% vs 25%, remaining 5%)
            vec![create_token_logprob_from_linear_probs(
                "hello",
                0.7,
                vec![("world", 0.25)],
            )],
            // Choice 1: Very close tokens (50.5% vs 49.5%)
            vec![create_token_logprob_from_linear_probs(
                "hi",
                0.505,
                vec![("there", 0.495)],
            )],
        ]);

        assert_eq!(analysis.choice_analyses.len(), 2);

        // Check choice 0: probability difference = 0.7 - 0.25 = 0.45
        let choice0_close = analysis.get_close_positions_for_choice(0, 0.5);
        assert_eq!(choice0_close.len(), 1);
        assert_abs_diff_eq!(
            choice0_close[0].probability_difference,
            0.45,
            epsilon = FLOAT_EPSILON
        );

        // Check choice 1: probability difference = 0.505 - 0.495 = 0.01
        let choice1_close = analysis.get_close_positions_for_choice(1, 0.5);
        assert_eq!(choice1_close.len(), 1);
        assert_abs_diff_eq!(
            choice1_close[0].probability_difference,
            0.01,
            epsilon = FLOAT_EPSILON
        );

        // Choice 1 should be much closer than choice 0
        assert!(choice1_close[0].probability_difference < choice0_close[0].probability_difference);
    }

    #[test]
    fn test_edge_case_single_token() {
        // Position with only one token (100% probability, no alternatives)
        let analysis = create_analysis_with_logprobs(vec![create_token_logprob_from_linear_probs(
            "hello",
            1.0,
            vec![],
        )]);

        let close_positions = analysis.get_close_positions_for_choice(0, 1.0);
        assert_eq!(close_positions.len(), 0); // No close positions when only 1 token
    }

    #[test]
    fn test_threshold_filtering() {
        let analysis = create_analysis_with_logprobs(vec![
            // Position 1: Close tokens (55% vs 45%)
            create_token_logprob_from_linear_probs("token1", 0.55, vec![("token2", 0.45)]),
            // Position 2: Far tokens (80% vs 20%)
            create_token_logprob_from_linear_probs("token3", 0.8, vec![("token4", 0.2)]),
        ]);

        // With threshold 0.15, only first position should be close (diff = 0.1)
        let close_strict = analysis.get_close_positions_for_choice(0, 0.15);
        assert_eq!(close_strict.len(), 1);
        assert_abs_diff_eq!(
            close_strict[0].probability_difference,
            0.1,
            epsilon = FLOAT_EPSILON
        );

        // With threshold 0.7, both positions should be close
        let close_permissive = analysis.get_close_positions_for_choice(0, 0.7);
        assert_eq!(close_permissive.len(), 2);

        // Check they're sorted by closeness (0.1 < 0.6)
        assert!(
            close_permissive[0].probability_difference < close_permissive[1].probability_difference
        );
    }

    #[test]
    fn test_percentage_calculation() {
        let analysis = create_analysis_with_logprobs(vec![
            // Position 1: Close (60% vs 40%, diff = 0.2)
            create_token_logprob_from_linear_probs("token1", 0.6, vec![("token2", 0.4)]),
            // Position 2: Far (90% vs 10%, diff = 0.8)
            create_token_logprob_from_linear_probs("token3", 0.9, vec![("token4", 0.1)]),
            // Position 3: Close (52% vs 48%, diff = 0.04)
            create_token_logprob_from_linear_probs("token5", 0.52, vec![("token6", 0.48)]),
        ]);

        let percentage = analysis.close_position_percentage_for_choice(0, 0.25);
        assert!((percentage - 66.67).abs() < 0.01); // 2 out of 3 positions are close
    }

    #[test]
    fn test_real_vllm_equal_logprobs() {
        // Real example from vLLM where two tokens have identical logprobs
        // Both "Ġblock" and "Ġchunk" have logprob -0.9078922271728516
        // exp(-0.9078922271728516) ≈ 0.403 = 40.3% each (sum = 80.6%, remaining 19.4%)
        let analysis = create_analysis_with_logprobs(vec![create_token_logprob_from_linear_probs(
            "Ġblock",
            0.403,
            vec![("Ġchunk", 0.403)], // Identical probability = equally likely
        )]);

        // These should be detected as extremely close (difference = 0.0)
        let close_positions = analysis.get_close_positions_for_choice(0, 0.001);
        assert_eq!(close_positions.len(), 1);
        assert_abs_diff_eq!(
            close_positions[0].probability_difference,
            0.0,
            epsilon = FLOAT_EPSILON
        );

        // Verify probabilities are exactly equal at 40.3%
        let position = &close_positions[0];
        assert_eq!(position.candidates.len(), 2);

        // Check that both tokens are present (order doesn't matter for equal logprobs)
        let tokens: Vec<&str> = position
            .candidates
            .iter()
            .map(|c| c.token.as_str())
            .collect();
        assert!(tokens.contains(&"Ġblock"));
        assert!(tokens.contains(&"Ġchunk"));

        // Both should have identical logprobs (ln(0.403) ≈ -0.907892)
        assert_abs_diff_eq!(
            position.candidates[0].logprob,
            position.candidates[1].logprob,
            epsilon = FLOAT_EPSILON
        );

        // Verify the actual probability values
        let prob1 = position.candidates[0].logprob.exp();
        let prob2 = position.candidates[1].logprob.exp();
        assert_abs_diff_eq!(prob1, 0.403, epsilon = 0.001);
        assert_abs_diff_eq!(prob2, 0.403, epsilon = 0.001);
    }

    // Helper functions for creating test data
    fn create_analysis_with_logprobs(
        token_logprobs: Vec<ChatCompletionTokenLogprob>,
    ) -> SensitivityAnalysis {
        let start_time = Instant::now();
        let response = create_mock_response_with_logprobs(token_logprobs);
        let responses = vec![TimestampedResponse::new(response, 0)];
        let recorded_stream = RecordedStream::new(responses, start_time, Instant::now());
        let arc_stream = Arc::new(recorded_stream);

        analyze_logprob_sensitivity(arc_stream)
    }

    fn create_analysis_with_multiple_choices(
        choices_logprobs: Vec<Vec<ChatCompletionTokenLogprob>>,
    ) -> SensitivityAnalysis {
        let start_time = Instant::now();
        let response = create_mock_response_with_multiple_choices(choices_logprobs);
        let responses = vec![TimestampedResponse::new(response, 0)];
        let recorded_stream = RecordedStream::new(responses, start_time, Instant::now());
        let arc_stream = Arc::new(recorded_stream);

        analyze_logprob_sensitivity(arc_stream)
    }

    fn create_analysis_with_mixed_sampling(mixed_data: TestTokenDataVec) -> SensitivityAnalysis {
        let start_time = Instant::now();
        let token_logprobs: Vec<ChatCompletionTokenLogprob> = mixed_data
            .into_iter()
            .map(|(selected_token, selected_prob, alternatives)| {
                create_token_logprob_from_linear_probs(selected_token, selected_prob, alternatives)
            })
            .collect();

        let response = create_mock_response_with_logprobs(token_logprobs);
        let responses = vec![TimestampedResponse::new(response, 0)];
        let recorded_stream = RecordedStream::new(responses, start_time, Instant::now());
        let arc_stream = Arc::new(recorded_stream);

        analyze_logprob_sensitivity(arc_stream)
    }

    fn create_analysis_with_missing_selected_token() -> SensitivityAnalysis {
        let start_time = Instant::now();

        // Create a scenario where the selected token has a lower probability than alternatives
        // This simulates non-greedy sampling: selected token 15%, but alternatives are 40% and 30%
        let token_logprobs = vec![ChatCompletionTokenLogprob {
            token: "unlikely_selection".to_string(),
            logprob: (0.15_f32).ln(), // Selected but not optimal: 15%
            bytes: None,
            top_logprobs: vec![
                TopLogprobs {
                    token: "best_option".to_string(),
                    logprob: (0.4_f32).ln(), // Much better option: 40%
                    bytes: None,
                },
                TopLogprobs {
                    token: "second_best".to_string(),
                    logprob: (0.3_f32).ln(), // Still better than selected: 30%
                    bytes: None,
                },
            ],
        }];

        let response = create_mock_response_with_logprobs(token_logprobs);
        let responses = vec![TimestampedResponse::new(response, 0)];
        let recorded_stream = RecordedStream::new(responses, start_time, Instant::now());
        let arc_stream = Arc::new(recorded_stream);

        analyze_logprob_sensitivity(arc_stream)
    }

    /// Helper function to create token logprobs from linear probabilities [0, 1]
    /// This ensures realistic probability distributions that sum to ≤ 1
    fn create_token_logprob_from_linear_probs(
        token: &str,
        prob: f32,
        top_probs: Vec<(&str, f32)>,
    ) -> ChatCompletionTokenLogprob {
        // Validate that probabilities are in [0, 1] range
        assert!(
            (0.0..=1.0).contains(&prob),
            "Probability must be in [0, 1]: {}",
            prob
        );

        // Calculate total probability mass
        let total_prob = prob + top_probs.iter().map(|(_, p)| p).sum::<f32>();
        assert!(
            total_prob <= 1.001,
            "Total probability mass exceeds 1: {}",
            total_prob
        ); // Allow small floating point error

        for (_, p) in &top_probs {
            assert!(
                *p >= 0.0 && *p <= 1.0,
                "Probability must be in [0, 1]: {}",
                p
            );
        }

        ChatCompletionTokenLogprob {
            token: token.to_string(),
            logprob: prob.ln(),
            bytes: None,
            top_logprobs: top_probs
                .into_iter()
                .map(|(t, p)| TopLogprobs {
                    token: t.to_string(),
                    logprob: p.ln(),
                    bytes: None,
                })
                .collect(),
        }
    }

    fn create_mock_response_with_logprobs(
        token_logprobs: Vec<ChatCompletionTokenLogprob>,
    ) -> NvCreateChatCompletionStreamResponse {
        #[expect(deprecated)]
        NvCreateChatCompletionStreamResponse {
            id: "test_id".to_string(),
            choices: vec![ChatChoiceStream {
                index: 0,
                delta: ChatCompletionStreamResponseDelta {
                    content: Some("test".to_string()),
                    function_call: None,
                    tool_calls: None,
                    role: Some(Role::Assistant),
                    refusal: None,
                    reasoning_content: None,
                },
                finish_reason: Some(FinishReason::Stop),
                logprobs: Some(ChatChoiceLogprobs {
                    content: Some(token_logprobs),
                    refusal: None,
                }),
            }],
            created: 1234567890,
            model: "test-model".to_string(),
            service_tier: None,
            system_fingerprint: None,
            object: "chat.completion.chunk".to_string(),
            usage: None,
        }
    }

    fn create_mock_response_with_multiple_choices(
        choices_logprobs: Vec<Vec<ChatCompletionTokenLogprob>>,
    ) -> NvCreateChatCompletionStreamResponse {
        #[expect(deprecated)]
        let choices = choices_logprobs
            .into_iter()
            .enumerate()
            .map(|(i, token_logprobs)| ChatChoiceStream {
                index: i as u32,
                delta: ChatCompletionStreamResponseDelta {
                    content: Some("test".to_string()),
                    function_call: None,
                    tool_calls: None,
                    role: Some(Role::Assistant),
                    refusal: None,
                    reasoning_content: None,
                },
                finish_reason: Some(FinishReason::Stop),
                logprobs: Some(ChatChoiceLogprobs {
                    content: Some(token_logprobs),
                    refusal: None,
                }),
            })
            .collect();

        NvCreateChatCompletionStreamResponse {
            id: "test_id".to_string(),
            choices,
            created: 1234567890,
            model: "test-model".to_string(),
            service_tier: None,
            system_fingerprint: None,
            object: "chat.completion.chunk".to_string(),
            usage: None,
        }
    }

    #[test]
    fn test_sensitivity_analysis() {
        let start_time = Instant::now();
        let responses = vec![TimestampedResponse::new(create_mock_response(), 0)];

        let recorded_stream = RecordedStream::new(responses, start_time, Instant::now());
        let arc_stream = Arc::new(recorded_stream);

        let analysis = analyze_logprob_sensitivity(arc_stream);
        // Basic validation that analysis was created
        assert_eq!(analysis.total_responses, 1);
        assert!(analysis.close_position_percentage_for_choice(0, 0.5) >= 0.0);
    }

    #[test]
    fn test_extract_logprobs_by_choice_empty() {
        let response = create_mock_response();
        let logprobs = response.extract_logprobs_by_choice();
        assert!(logprobs.is_empty() || logprobs.values().any(|v| v.is_empty()));
    }

    #[test]
    fn test_token_logprobs_struct() {
        // Test TokenLogProbs with selected token not in alternatives
        let selected = TokenLogprob {
            token: "selected".to_string(),
            logprob: 0.7_f32.ln(), // 70%
            bytes: None,
        };

        let alternatives = vec![
            TokenLogprob {
                token: "alt1".to_string(),
                logprob: 0.2_f32.ln(), // 20%
                bytes: None,
            },
            TokenLogprob {
                token: "alt2".to_string(),
                logprob: 0.1_f32.ln(), // 10%
                bytes: None,
            },
        ];

        let token_logprobs = TokenLogProbs::new(selected.clone(), alternatives.clone());

        // Test methods
        assert_eq!(token_logprobs.selected_token(), &selected);
        assert_eq!(token_logprobs.alternative_tokens().len(), 2);
        assert_eq!(token_logprobs.all_tokens().len(), 3);

        // Test sorting - all_tokens should be sorted by logprob (highest first)
        let all_tokens = token_logprobs.all_tokens();
        assert_eq!(all_tokens[0].token, "selected"); // 70%
        assert_eq!(all_tokens[1].token, "alt1"); // 20%
        assert_eq!(all_tokens[2].token, "alt2"); // 10%

        // Test that alternatives are sorted
        let alt_tokens = token_logprobs.alternative_tokens();
        assert_eq!(alt_tokens[0].token, "alt1"); // 20%
        assert_eq!(alt_tokens[1].token, "alt2"); // 10%
    }

    #[test]
    fn test_token_logprobs_selected_in_alternatives() {
        // Test case where selected token already appears in alternatives
        let selected = TokenLogprob {
            token: "token".to_string(),
            logprob: 0.4_f32.ln(), // 40%
            bytes: None,
        };

        let alternatives = vec![
            TokenLogprob {
                token: "token".to_string(),
                logprob: 0.4_f32.ln(), // Same as selected
                bytes: None,
            },
            TokenLogprob {
                token: "other".to_string(),
                logprob: 0.3_f32.ln(), // 30%
                bytes: None,
            },
        ];

        let token_logprobs = TokenLogProbs::new(selected, alternatives.clone());

        // all_tokens should not duplicate the selected token
        let all_tokens = token_logprobs.all_tokens();
        assert_eq!(all_tokens.len(), 2);
        assert_eq!(all_tokens[0].token, "token"); // 40%
        assert_eq!(all_tokens[1].token, "other"); // 30%
    }

    #[test]
    fn test_validate_and_flatten_choices() {
        // Test successful validation
        let mut choices = HashMap::new();
        choices.insert(0, vec![]);
        choices.insert(1, vec![]);
        choices.insert(2, vec![]);

        let result = validate_and_flatten_choices(choices);
        assert!(result.is_ok());
        let flattened = result.unwrap();
        assert_eq!(flattened.len(), 3);

        // Test missing choice index
        let mut choices = HashMap::new();
        choices.insert(0, vec![]);
        choices.insert(2, vec![]); // Missing index 1

        let result = validate_and_flatten_choices(choices);
        assert!(result.is_err());
        let error_msg = result.unwrap_err();
        assert!(
            error_msg.contains("Missing choice indices")
                && error_msg.contains("expected 3 choices")
        );

        // Test empty choices
        let choices = HashMap::new();
        let result = validate_and_flatten_choices(choices);
        assert!(result.is_ok());
        assert_eq!(result.unwrap().len(), 0);
    }

    #[test]
    fn test_probability_remaining_calculation() {
        // Test with tokens that don't sum to 1.0 (incomplete distribution)
        let analysis = create_analysis_with_logprobs(vec![create_token_logprob_from_linear_probs(
            "token",
            0.4, // 40%
            vec![
                ("alt1", 0.3), // 30%
                ("alt2", 0.1), // 10%
                               // Missing 20% probability mass
            ],
        )]);

        let close_positions = analysis.get_close_positions_for_choice(0, 1.0);
        assert_eq!(close_positions.len(), 1);

        let position = &close_positions[0];

        // Should have probability_remaining ≈ 0.2 (20% missing)
        // Total: 40% + 30% + 10% = 80%, so remaining = 20%
        assert_abs_diff_eq!(position.probability_remaining, 0.2, epsilon = 0.01);

        // Test with tokens that nearly sum to 1.0 (complete distribution)
        let analysis_complete =
            create_analysis_with_logprobs(vec![create_token_logprob_from_linear_probs(
                "token",
                0.5, // 50%
                vec![
                    ("alt1", 0.3), // 30%
                    ("alt2", 0.2), // 20%
                                   // Total: 100%
                ],
            )]);

        let complete_positions = analysis_complete.get_close_positions_for_choice(0, 1.0);
        assert_eq!(complete_positions.len(), 1);

        let complete_position = &complete_positions[0];

        // Should have probability_remaining ≈ 0.0 (no missing mass)
        assert_abs_diff_eq!(complete_position.probability_remaining, 0.0, epsilon = 0.01);
    }

    #[test]
    fn test_position_closeness_ordering() {
        let analysis = create_analysis_with_logprobs(vec![
            // Position 1: Far apart (85% vs 15%, diff = 0.7)
            create_token_logprob_from_linear_probs("far", 0.85, vec![("alt", 0.15)]),
            // Position 2: Close (51% vs 49%, diff = 0.02)
            create_token_logprob_from_linear_probs("close", 0.51, vec![("alt", 0.49)]),
            // Position 3: Medium (70% vs 30%, diff = 0.4)
            create_token_logprob_from_linear_probs("medium", 0.7, vec![("alt", 0.3)]),
        ]);

        let positions = &analysis.choice_analyses.get(&0).unwrap().position_closeness;
        assert_eq!(positions.len(), 3);

        // Should be sorted by closeness (smallest difference first)
        assert!(positions[0].probability_difference <= positions[1].probability_difference);
        assert!(positions[1].probability_difference <= positions[2].probability_difference);

        // Check actual values
        assert_abs_diff_eq!(
            positions[0].probability_difference,
            0.02,
            epsilon = FLOAT_EPSILON
        );
        assert_abs_diff_eq!(
            positions[1].probability_difference,
            0.4,
            epsilon = FLOAT_EPSILON
        );
        assert_abs_diff_eq!(
            positions[2].probability_difference,
            0.7,
            epsilon = FLOAT_EPSILON
        );
    }

    #[test]
    fn test_multiple_close_tokens_edge_cases() {
        // Test with exactly 3 close tokens: 34%, 33%, 32% (close within 0.02)
        let analysis = create_analysis_with_logprobs(vec![create_token_logprob_from_linear_probs(
            "token",
            0.34,
            vec![
                ("alt1", 0.33), // diff = 0.01
                ("alt2", 0.32), // diff = 0.01 from alt1, 0.02 from token
                ("alt3", 0.01), // diff = 0.31 (not close)
            ],
        )]);

        let multiple_close = analysis.detect_multiple_close_tokens(0, 0.025);
        assert_eq!(multiple_close.len(), 1);
        assert_eq!(multiple_close[0].close_count, 3);
    }

    #[test]
    fn test_choice_analysis_independence() {
        let analysis = create_analysis_with_multiple_choices(vec![
            // Choice 0: 2 positions, 1 close
            vec![
                create_token_logprob_from_linear_probs("token1", 0.55, vec![("alt1", 0.45)]), // diff = 0.1
                create_token_logprob_from_linear_probs("token2", 0.9, vec![("alt2", 0.1)]), // diff = 0.8
            ],
            // Choice 1: 1 position, very close
            vec![
                create_token_logprob_from_linear_probs("token3", 0.501, vec![("alt3", 0.499)]), // diff = 0.002
            ],
        ]);

        assert_eq!(analysis.choice_analyses.len(), 2);
        assert_eq!(
            analysis.choice_analyses.get(&0).unwrap().positions_analyzed,
            2
        );
        assert_eq!(
            analysis.choice_analyses.get(&1).unwrap().positions_analyzed,
            1
        );

        // Check independence - each choice should have different closeness patterns
        let choice0_close = analysis.get_close_positions_for_choice(0, 0.5);
        let choice1_close = analysis.get_close_positions_for_choice(1, 0.5);

        assert_eq!(choice0_close.len(), 1);
        assert_eq!(choice1_close.len(), 1);

        // Choice 1 should be much closer
        assert!(choice1_close[0].probability_difference < choice0_close[0].probability_difference);
    }

    #[test]
    fn test_get_closest_positions_boundary() {
        let analysis = create_analysis_with_logprobs(vec![
            create_token_logprob_from_linear_probs("token1", 0.6, vec![("alt1", 0.4)]),
            create_token_logprob_from_linear_probs("token2", 0.75, vec![("alt2", 0.25)]),
        ]);

        // Request more positions than available
        let closest = analysis.get_closest_positions_for_choice(0, 10);
        assert_eq!(closest.len(), 2);

        // Request exactly the number available
        let closest = analysis.get_closest_positions_for_choice(0, 2);
        assert_eq!(closest.len(), 2);

        // Request fewer
        let closest = analysis.get_closest_positions_for_choice(0, 1);
        assert_eq!(closest.len(), 1);
    }

    #[test]
    fn test_zero_threshold() {
        let analysis = create_analysis_with_logprobs(vec![
            create_token_logprob_from_linear_probs("token", 0.5, vec![("alt", 0.5)]), // diff = 0.0
        ]);

        let close_positions = analysis.get_close_positions_for_choice(0, 0.0);
        assert_eq!(close_positions.len(), 1);
        assert_abs_diff_eq!(
            close_positions[0].probability_difference,
            0.0,
            epsilon = FLOAT_EPSILON
        );
    }

    #[test]
    fn test_nonexistent_choice() {
        let analysis = create_analysis_with_logprobs(vec![create_token_logprob_from_linear_probs(
            "token",
            0.6,
            vec![("alt", 0.4)],
        )]);

        // Request analysis for non-existent choice
        let close_positions = analysis.get_close_positions_for_choice(5, 0.1);
        assert!(close_positions.is_empty());

        let closest = analysis.get_closest_positions_for_choice(5, 3);
        assert!(closest.is_empty());

        let percentage = analysis.close_position_percentage_for_choice(5, 0.1);
        assert_eq!(percentage, 0.0);
    }

    #[test]
    fn test_logprob_extractor_with_missing_data() {
        // Test with choice that has no logprobs
        #[expect(deprecated)]
        let response = NvCreateChatCompletionStreamResponse {
            id: "test_id".to_string(),
            choices: vec![ChatChoiceStream {
                index: 0,
                delta: ChatCompletionStreamResponseDelta {
                    content: Some("test".to_string()),
                    function_call: None,
                    tool_calls: None,
                    role: Some(Role::Assistant),
                    refusal: None,
                    reasoning_content: None,
                },
                finish_reason: Some(FinishReason::Stop),
                logprobs: None, // No logprobs
            }],
            created: 1234567890,
            model: "test-model".to_string(),
            service_tier: None,
            system_fingerprint: None,
            object: "chat.completion.chunk".to_string(),
            usage: None,
        };

        let logprobs = response.extract_logprobs_by_choice();
        assert_eq!(logprobs.len(), 1);
        assert!(logprobs.values().any(|v| v.is_empty()));
    }

    #[test]
    fn test_print_summary_no_panic() {
        let analysis = create_analysis_with_logprobs(vec![create_token_logprob_from_linear_probs(
            "token",
            0.6,
            vec![("alt", 0.4)],
        )]);

        // Should not panic when printing summary
        analysis.print_summary();
    }

    #[test]
    fn test_greedy_decoding_detection() {
        // Greedy decoding: selected token is always the most probable
        // Position 1: Clear winner (80% vs 15% vs 5%)
        // Position 2: Another clear winner (70% vs 20% vs 10%)
        let analysis = create_analysis_with_logprobs(vec![
            create_token_logprob_from_linear_probs(
                "best",
                0.8,
                vec![("second", 0.15), ("third", 0.05)],
            ),
            create_token_logprob_from_linear_probs(
                "optimal",
                0.7,
                vec![("suboptimal", 0.2), ("bad", 0.1)],
            ),
        ]);

        // Should detect greedy-like behavior (selected tokens have highest probability)
        let is_greedy = analysis.detect_likely_greedy_decoding(0);
        assert!(is_greedy);

        let greedy_percentage = analysis.greedy_selection_percentage(0);
        assert!(greedy_percentage > 90.0); // Should be close to 100%
    }

    #[test]
    fn test_non_greedy_decoding_detection() {
        // Non-greedy decoding: some positions show sampling behavior
        // Position 1: Greedy selection (best token chosen: 60% vs 40%)
        // Position 2: Non-greedy-like (close tokens: 35% vs 33% vs 32%)
        let analysis = create_analysis_with_mixed_sampling(vec![
            ("selected_best", 0.6, vec![("alternative", 0.4)]),
            (
                "close_choice",
                0.35,
                vec![("very_close", 0.33), ("also_close", 0.32)],
            ),
        ]);

        let _is_greedy = analysis.detect_likely_greedy_decoding(0);
        // This should be detected as greedy since we have some clear differences

        let greedy_percentage = analysis.greedy_selection_percentage(0);
        assert!((0.0..=100.0).contains(&greedy_percentage)); // Valid percentage range
    }

    #[test]
    fn test_selected_token_not_in_top_logprobs() {
        // Edge case: selected token doesn't appear in top_logprobs at all
        // Selected: 15%, but alternatives are 40% and 30% (non-greedy sampling)
        let analysis = create_analysis_with_missing_selected_token();

        // Should still work - the algorithm adapts to different logprob patterns
        let greedy_percentage = analysis.greedy_selection_percentage(0);
        assert!((0.0..=100.0).contains(&greedy_percentage)); // Valid percentage range
    }

    #[test]
    fn test_equal_logprobs_greedy_detection() {
        // Test the original vLLM example - equal logprobs should be detected as close
        let analysis = create_analysis_with_logprobs(vec![create_token_logprob_from_linear_probs(
            "Ġblock",
            0.403,
            vec![("Ġchunk", 0.403)], // Identical probability = equally likely
        )]);

        // Equal probabilities should be detected as extremely close
        let close_positions = analysis.get_close_positions_for_choice(0, 0.001);
        assert_eq!(close_positions.len(), 1);

        // Should be detected as greedy-like since there's no clear better choice
        let is_greedy = analysis.detect_likely_greedy_decoding(0);
        assert!(is_greedy);
    }

    #[tokio::test]
    async fn test_mock_stream_analysis() {
        use futures::stream;

        // Create mock responses with logprob data using existing helper functions
        let token_logprobs = vec![
            create_token_logprob_from_linear_probs("Hello", 0.6, vec![("Hi", 0.35)]), // varied
            create_token_logprob_from_linear_probs(" world", 0.51, vec![(" earth", 0.49)]), // close
            create_token_logprob_from_linear_probs("!", 0.8, vec![(".", 0.15)]), // greedy
            create_token_logprob_from_linear_probs(" How", 0.65, vec![(" What", 0.3)]), // varied
            create_token_logprob_from_linear_probs(" are", 0.52, vec![(" were", 0.48)]), // close
            create_token_logprob_from_linear_probs(" you", 0.85, vec![(" they", 0.12)]), // greedy
        ];

        let mock_response = create_mock_response_with_logprobs(token_logprobs);
        let mock_stream = stream::iter(vec![mock_response]);

        // Create a mock context for recording
        let ctx = Arc::new(MockContext::new());

        // Record the stream
        let (recorded_stream, recording_rx) =
            record_stream_with_context(Box::pin(mock_stream), ctx, RecordingMode::Sink);

        // Consume the stream (it will be recorded)
        let _collected: Vec<_> = recorded_stream.collect().await;

        // Get the recorded data
        let recorded = recording_rx
            .await
            .expect("Failed to receive recorded stream");

        // Verify we have data
        assert!(recorded.response_count() > 0, "No responses recorded");
        println!("Recorded {} responses", recorded.response_count());

        // Perform logprob analysis
        let arc_recorded = Arc::new(recorded);
        let analysis = analyze_logprob_sensitivity(arc_recorded);

        // Print analysis summary
        analysis.print_summary();

        // Verify the analysis found logprob data
        assert!(
            !analysis.choice_analyses.is_empty(),
            "No choice analyses found"
        );
        assert!(
            analysis
                .choice_analyses
                .values()
                .any(|a| a.positions_analyzed > 0),
            "No positions analyzed"
        );

        // Look for close positions (should find the 0.51 vs 0.49 and 0.52 vs 0.48 cases)
        let close_positions = analysis.get_close_positions_for_choice(0, 0.1);

        // Should find some close positions from our mock data
        assert!(!close_positions.is_empty(), "No close positions found");

        // Test other analysis methods
        let closest_3 = analysis.get_closest_positions_for_choice(0, 3);
        assert!(
            closest_3.len() <= 3,
            "Should return at most 3 closest positions"
        );

        let percentage = analysis.close_position_percentage_for_choice(0, 0.1);
        assert!(
            (0.0..=100.0).contains(&percentage),
            "Percentage should be valid"
        );

        // Test greedy detection
        let is_greedy = analysis.detect_likely_greedy_decoding(0);
        let greedy_percentage = analysis.greedy_selection_percentage(0);
        println!(
            "Greedy detection: {} ({}% greedy-like)",
            is_greedy, greedy_percentage
        );

        // Test multiple close tokens detection
        let multiple_close = analysis.detect_multiple_close_tokens(0, 0.05);
        println!(
            "Found {} positions with multiple close tokens",
            multiple_close.len()
        );
    }

    fn create_mock_response() -> NvCreateChatCompletionStreamResponse {
        // Create a mock response for testing
        // In practice, this would have real logprobs data

        NvCreateChatCompletionStreamResponse {
            id: "test_id".to_string(),
            choices: vec![],
            created: 1234567890,
            model: "test-model".to_string(),
            service_tier: None,
            system_fingerprint: None,
            object: "chat.completion.chunk".to_string(),
            usage: None,
        }
    }

    // Mock context for testing
    #[derive(Debug)]
    struct MockContext {
        id: String,
    }

    impl MockContext {
        fn new() -> Self {
            Self {
                id: "test-context".to_string(),
            }
        }
    }

    #[async_trait::async_trait]
    impl dynamo_runtime::engine::AsyncEngineContext for MockContext {
        fn id(&self) -> &str {
            &self.id
        }

        fn stop(&self) {
            // No-op for testing
        }

        fn stop_generating(&self) {
            // No-op for testing
        }

        fn kill(&self) {
            // No-op for testing
        }

        fn is_stopped(&self) -> bool {
            false
        }

        fn is_killed(&self) -> bool {
            false
        }

        async fn stopped(&self) {
            // No-op for testing
        }

        async fn killed(&self) {
            // No-op for testing
        }

        fn link_child(&self, _: Arc<dyn dynamo_runtime::engine::AsyncEngineContext>) {
            // No-op for testing
        }
    }
}<|MERGE_RESOLUTION|>--- conflicted
+++ resolved
@@ -568,16 +568,9 @@
     type TestTokenAlternative = (&'static str, f32);
     type TestTokenData = (&'static str, f32, Vec<TestTokenAlternative>);
     type TestTokenDataVec = Vec<TestTokenData>;
-<<<<<<< HEAD
-    use crate::perf::{
-        record_stream_with_context, RecordingMode,
-        TimestampedResponse,
-    };
-=======
     use crate::perf::{RecordingMode, TimestampedResponse, record_stream_with_context};
     use crate::protocols::codec::create_message_stream;
     use crate::protocols::convert_sse_stream;
->>>>>>> 6dd33261
     use approx::assert_abs_diff_eq;
     use dynamo_async_openai::types::{
         ChatChoiceLogprobs, ChatChoiceStream, ChatCompletionStreamResponseDelta,
