--- conflicted
+++ resolved
@@ -506,10 +506,7 @@
         response_collector.observe_current_osl(metrics.output_tokens);
         response_collector.observe_response(metrics.input_tokens, metrics.chunk_tokens);
 
-<<<<<<< HEAD
-=======
         // Chomp the LLMMetricAnnotation so it's not returned in the response stream
->>>>>>> 382e3aed
         // TODO: add a flag to control what is returned in the SSE stream
         if annotated.event.as_deref() == Some(crate::preprocessor::ANNOTATION_LLM_METRICS) {
             annotated.event = None;
