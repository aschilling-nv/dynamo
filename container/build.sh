#!/usr/bin/env bash
# SPDX-FileCopyrightText: Copyright (c) 2024-2025 NVIDIA CORPORATION & AFFILIATES. All rights reserved.
# SPDX-License-Identifier: Apache-2.0
#
# Licensed under the Apache License, Version 2.0 (the "License");
# you may not use this file except in compliance with the License.
# You may obtain a copy of the License at
#
# http://www.apache.org/licenses/LICENSE-2.0
#
# Unless required by applicable law or agreed to in writing, software
# distributed under the License is distributed on an "AS IS" BASIS,
# WITHOUT WARRANTIES OR CONDITIONS OF ANY KIND, either express or implied.
# See the License for the specific language governing permissions and
# limitations under the License.

if [ "${BASH_VERSINFO[0]}" -lt 4 ]; then
    echo "Error: Bash version 4.0 or higher is required. Current version: ${BASH_VERSINFO[0]}.${BASH_VERSINFO[1]}"
    exit 1
fi

set -e

TAG=
RUN_PREFIX=
PLATFORM=linux/amd64
USER_UID=
USER_GID=

# Get short commit hash
commit_id=$(git rev-parse --short HEAD)

# if COMMIT_ID matches a TAG use that
current_tag=$(git describe --tags --exact-match 2>/dev/null | sed 's/^v//') || true

# Get latest TAG and add COMMIT_ID for dev
latest_tag=$(git describe --tags --abbrev=0 "$(git rev-list --tags --max-count=1 main)" | sed 's/^v//') || true
if [[ -z ${latest_tag} ]]; then
    latest_tag="0.0.1"
    echo "No git release tag found, setting to unknown version: ${latest_tag}"
fi

# Use tag if available, otherwise use latest_tag.dev.commit_id
VERSION=v${current_tag:-$latest_tag.dev.$commit_id}

PYTHON_PACKAGE_VERSION=${current_tag:-$latest_tag.dev+$commit_id}

# Frameworks
#
# Each framework has a corresponding base image.  Additional
# dependencies are specified in the /container/deps folder and
# installed within framework specific sections of the Dockerfile.

declare -A FRAMEWORKS=(["VLLM"]=1 ["TRTLLM"]=2 ["NONE"]=3 ["SGLANG"]=4)

DEFAULT_FRAMEWORK=VLLM

SOURCE_DIR=$(dirname "$(readlink -f "$0")")
DOCKERFILE=${SOURCE_DIR}/Dockerfile
BUILD_CONTEXT=$(dirname "$(readlink -f "$SOURCE_DIR")")

# Base Images
TRTLLM_BASE_IMAGE=nvcr.io/nvidia/pytorch
TRTLLM_BASE_IMAGE_TAG=25.06-py3

# Important Note: Because of ABI compatibility issues between TensorRT-LLM and NGC PyTorch,
# we need to build the TensorRT-LLM wheel from source.
#
# There are two ways to build the dynamo image with TensorRT-LLM.
# 1. Use the local TensorRT-LLM wheel directory.
# 2. Use the TensorRT-LLM wheel on artifactory.
#
# If using option 1, the TENSORRTLLM_PIP_WHEEL_DIR must be a path to a directory
# containing TensorRT-LLM wheel file along with commit.txt file with the
# <arch>_<commit ID> as contents. If no valid trtllm wheel is found, the script
# will attempt to build the wheel from source and store the built wheel in the
# specified directory. TRTLLM_COMMIT from the TensorRT-LLM main branch will be
# used to build the wheel.
#
# If using option 2, the TENSORRTLLM_PIP_WHEEL must be the TensorRT-LLM wheel
# package that will be installed from the specified TensorRT-LLM PyPI Index URL.
# This option will ignore the TRTLLM_COMMIT option. As the TensorRT-LLM wheel from PyPI
# is not ABI compatible with NGC PyTorch, you can use TENSORRTLLM_INDEX_URL to specify
# a private PyPI index URL which has your pre-built TensorRT-LLM wheel.
#
# By default, we will use option 1. If you want to use option 2, you can set
# TENSORRTLLM_PIP_WHEEL to the TensorRT-LLM wheel on artifactory.
#
# Path to the local TensorRT-LLM wheel directory or the wheel on artifactory.
TENSORRTLLM_PIP_WHEEL_DIR="/tmp/trtllm_wheel/"
# TensorRT-LLM commit to use for building the trtllm wheel if not provided.
# Important Note: This commit is not used in our CI pipeline. See the CI
# variables to learn how to run a pipeline with a specific commit.
DEFAULT_EXPERIMENTAL_TRTLLM_COMMIT="a16ba6445c61ed70e7aadfe787d6f316bb422652"
TRTLLM_COMMIT=""
TRTLLM_USE_NIXL_KVCACHE_EXPERIMENTAL="0"
TRTLLM_GIT_URL=""

# TensorRT-LLM PyPI index URL
TENSORRTLLM_INDEX_URL="https://pypi.python.org/simple"
# TODO: Remove the version specification from here and use the ai-dynamo[trtllm] package.
# Need to update the Dockerfile.trtllm to use the ai-dynamo[trtllm] package.
DEFAULT_TENSORRTLLM_PIP_WHEEL="tensorrt-llm==1.0.0rc6"
TENSORRTLLM_PIP_WHEEL=""


VLLM_BASE_IMAGE="nvcr.io/nvidia/cuda-dl-base"
# FIXME: NCCL will hang with 25.03, so use 25.01 for now
# Please check https://github.com/ai-dynamo/dynamo/pull/1065
# for details and reproducer to manually test if the image
# can be updated to later versions.
VLLM_BASE_IMAGE_TAG="25.01-cuda12.8-devel-ubuntu24.04"

NONE_BASE_IMAGE="nvcr.io/nvidia/cuda-dl-base"
NONE_BASE_IMAGE_TAG="25.01-cuda12.8-devel-ubuntu24.04"

SGLANG_BASE_IMAGE="nvcr.io/nvidia/cuda-dl-base"
SGLANG_BASE_IMAGE_TAG="25.01-cuda12.8-devel-ubuntu24.04"

NIXL_REF=0.4.1
NIXL_UCX_REF=v1.19.0
NIXL_UCX_EFA_REF=9d2b88a1f67faf9876f267658bd077b379b8bb76

NO_CACHE=""

# sccache configuration for S3
USE_SCCACHE=""
SCCACHE_BUCKET=""
SCCACHE_REGION=""

get_options() {
    while :; do
        case $1 in
        -h | -\? | --help)
            show_help
            exit
            ;;
        --platform)
            if [ "$2" ]; then
                PLATFORM=$2
                shift
            else
                missing_requirement "$1"
            fi
            ;;
        --framework)
            if [ "$2" ]; then
                FRAMEWORK=$2
                shift
            else
                missing_requirement "$1"
            fi
            ;;
        --tensorrtllm-pip-wheel-dir)
            if [ "$2" ]; then
                TENSORRTLLM_PIP_WHEEL_DIR=$2
                shift
            else
                missing_requirement "$1"
            fi
            ;;
        --tensorrtllm-commit)
            if [ "$2" ]; then
                TRTLLM_COMMIT=$2
                shift
            else
                missing_requirement "$1"
            fi
            ;;
        --use-default-experimental-tensorrtllm-commit)
            if [ -n "$2" ] && [[ "$2" != --* ]]; then
                echo "ERROR: --use-default-experimental-tensorrtllm-commit does not take any argument"
                exit 1
            fi
            USE_DEFAULT_EXPERIMENTAL_TRTLLM_COMMIT=true
            ;;
        --trtllm-use-nixl-kvcache-experimental)
            if [ -n "$2" ] && [[ "$2" != --* ]]; then
                echo "ERROR: --trtllm-use-nixl-kvcache-experimental does not take any argument"
                exit 1
            fi
            TRTLLM_USE_NIXL_KVCACHE_EXPERIMENTAL="1"
            ;;
        --tensorrtllm-pip-wheel)
            if [ "$2" ]; then
                TENSORRTLLM_PIP_WHEEL=$2
                shift
            else
                missing_requirement "$1"
            fi
            ;;
        --tensorrtllm-index-url)
            if [ "$2" ]; then
                TENSORRTLLM_INDEX_URL=$2
                shift
            else
                missing_requirement "$1"
            fi
            ;;
        --tensorrtllm-git-url)
            if [ "$2" ]; then
                TRTLLM_GIT_URL=$2
                shift
            else
                missing_requirement "$1"
            fi
            ;;
        --base-image)
            if [ "$2" ]; then
                BASE_IMAGE=$2
                shift
            else
                missing_requirement "$1"
            fi
            ;;
        --base-image-tag)
            if [ "$2" ]; then
                BASE_IMAGE_TAG=$2
                shift
            else
                missing_requirement "$1"
            fi
            ;;
        --target)
            if [ "$2" ]; then
                TARGET=$2
                shift
            else
                missing_requirement "$1"
            fi
            ;;
        --build-arg)
            if [ "$2" ]; then
                BUILD_ARGS+="--build-arg $2 "
                shift
            else
                missing_requirement "$1"
            fi
            ;;
        --tag)
            if [ "$2" ]; then
                TAG="--tag $2"
                shift
            else
                missing_requirement "$1"
            fi
            ;;
        --uid)
            if [ "$2" ]; then
                USER_UID="$2"
                shift
            else
                missing_requirement "$1"
            fi
            ;;
        --gid)
            if [ "$2" ]; then
                USER_GID="$2"
                shift
            else
                missing_requirement "$1"
            fi
            ;;
        --dry-run)
            RUN_PREFIX="echo"
            echo ""
            echo "=============================="
            echo "DRY RUN: COMMANDS PRINTED ONLY"
            echo "=============================="
            echo ""
            ;;
        --no-cache)
            NO_CACHE=" --no-cache"
            ;;
        --cache-from)
            if [ "$2" ]; then
                CACHE_FROM="--cache-from $2"
                shift
            else
                missing_requirement "$1"
            fi
            ;;
        --cache-to)
            if [ "$2" ]; then
                CACHE_TO="--cache-to $2"
                shift
            else
                missing_requirement "$1"
            fi
            ;;
        --build-context)
            if [ "$2" ]; then
                BUILD_CONTEXT_ARG="--build-context $2"
                shift
            else
                missing_requirement "$1"
            fi
            ;;
        --release-build)
            RELEASE_BUILD=true
            ;;
        --enable-kvbm)
            ENABLE_KVBM=true
            ;;
        --make-efa)
            NIXL_UCX_REF=$NIXL_UCX_EFA_REF
            ;;
        --use-sccache)
            USE_SCCACHE=true
            ;;
        --sccache-bucket)
            if [ "$2" ]; then
                SCCACHE_BUCKET=$2
                shift
            else
                missing_requirement "$1"
            fi
            ;;

        --sccache-region)
            if [ "$2" ]; then
                SCCACHE_REGION=$2
                shift
            else
                missing_requirement "$1"
            fi
            ;;
         -?*)
            error 'ERROR: Unknown option: ' "$1"
            ;;
         ?*)
            error 'ERROR: Unknown option: ' "$1"
            ;;
        *)
            break
            ;;
        esac
        shift
    done

    if [ -z "$FRAMEWORK" ]; then
        FRAMEWORK=$DEFAULT_FRAMEWORK
    fi

    if [ -n "$FRAMEWORK" ]; then
        FRAMEWORK=${FRAMEWORK^^}

        if [[ -z "${FRAMEWORKS[$FRAMEWORK]}" ]]; then
            error 'ERROR: Unknown framework: ' "$FRAMEWORK"
        fi

        if [ -z "$BASE_IMAGE_TAG" ]; then
            BASE_IMAGE_TAG=${FRAMEWORK}_BASE_IMAGE_TAG
            BASE_IMAGE_TAG=${!BASE_IMAGE_TAG}
        fi

        if [ -z "$BASE_IMAGE" ]; then
            BASE_IMAGE=${FRAMEWORK}_BASE_IMAGE
            BASE_IMAGE=${!BASE_IMAGE}
        fi

        if [ -z "$BASE_IMAGE" ]; then
            error "ERROR: Framework $FRAMEWORK without BASE_IMAGE"
        fi

        BASE_VERSION=${FRAMEWORK}_BASE_VERSION
        BASE_VERSION=${!BASE_VERSION}

    fi

    if [ -z "$TAG" ]; then
        TAG="--tag dynamo:${VERSION}-${FRAMEWORK,,}"
        if [ -n "${TARGET}" ]; then
            TAG="${TAG}-${TARGET}"
        fi
    fi

    if [ -n "$PLATFORM" ]; then
        PLATFORM="--platform ${PLATFORM}"
    fi

    if [ -n "$TARGET" ]; then
        TARGET_STR="--target ${TARGET}"
    else
        TARGET_STR="--target dev"
    fi

    # Validate sccache configuration
    if [ "$USE_SCCACHE" = true ]; then
        if [ -z "$SCCACHE_BUCKET" ]; then
            error "ERROR: --sccache-bucket is required when --use-sccache is specified"
        fi
        if [ -z "$SCCACHE_REGION" ]; then
            error "ERROR: --sccache-region is required when --use-sccache is specified"
        fi
        if [ -z "$AWS_ACCESS_KEY_ID" ] || [ -z "$AWS_SECRET_ACCESS_KEY" ]; then
            error "ERROR: AWS credentials (AWS_ACCESS_KEY_ID and AWS_SECRET_ACCESS_KEY) must be set when using --use-sccache"
        fi
    fi
}


show_image_options() {
    echo ""
    echo "Building Dynamo Image: '${TAG}'"
    echo ""
    echo "   Base: '${BASE_IMAGE}'"
    echo "   Base_Image_Tag: '${BASE_IMAGE_TAG}'"
    if [[ $FRAMEWORK == "TRTLLM" ]]; then
        echo "   Tensorrtllm_Pip_Wheel: '${TENSORRTLLM_PIP_WHEEL}'"
    fi
    echo "   Build Context: '${BUILD_CONTEXT}'"
    echo "   Build Arguments: '${BUILD_ARGS}'"
    echo "   Framework: '${FRAMEWORK}'"
    if [ "$USE_SCCACHE" = true ]; then
        echo "   sccache: Enabled"
        echo "   sccache Bucket: '${SCCACHE_BUCKET}'"
        echo "   sccache Region: '${SCCACHE_REGION}'"

        if [ -n "$SCCACHE_S3_KEY_PREFIX" ]; then
            echo "   sccache S3 Key Prefix: '${SCCACHE_S3_KEY_PREFIX}'"
        fi
    fi
    echo ""
}

show_help() {
    echo "usage: build.sh"
    echo "  [--base-image base image]"
    echo "  [--base-image-tag base image tag]"
    echo "  [--platform platform for docker build]"
    echo "  [--framework framework one of ${!FRAMEWORKS[*]}]"
    echo "  [--tensorrtllm-pip-wheel-dir path to tensorrtllm pip wheel directory]"
    echo "  [--tensorrtllm-commit tensorrtllm commit to use for building the trtllm wheel if the wheel is not provided]"
    echo "  [--use-default-experimental-tensorrtllm-commit] Use the default experimental commit (${DEFAULT_EXPERIMENTAL_TRTLLM_COMMIT}) to build TensorRT-LLM. This is a flag (no argument). Do not combine with --tensorrtllm-commit or --tensorrtllm-pip-wheel."
    echo "  [--tensorrtllm-pip-wheel tensorrtllm pip wheel on artifactory]"
    echo "  [--tensorrtllm-index-url tensorrtllm PyPI index URL if providing the wheel from artifactory]"
    echo "  [--tensorrtllm-git-url tensorrtllm git repository URL for cloning]"
    echo "  [--build-arg additional build args to pass to docker build]"
    echo "  [--cache-from cache location to start from]"
    echo "  [--cache-to location where to cache the build output]"
    echo "  [--tag tag for image]"
    echo "  [--uid user ID for dev target (default: current user)]"
    echo "  [--gid group ID for dev target (default: current group)]"
    echo "  [--no-cache disable docker build cache]"
    echo "  [--dry-run print docker commands without running]"
    echo "  [--build-context name=path to add build context]"
    echo "  [--release-build perform a release build]"
    echo "  [--make-efa Enables EFA support for NIXL]"
    echo "  [--enable-kvbm Enables KVBM support in Python 3.12]"
    echo "  [--trtllm-use-nixl-kvcache-experimental Enables NIXL KVCACHE experimental support for TensorRT-LLM]"
    echo "  [--use-sccache enable sccache for Rust/C/C++ compilation caching]"
    echo "  [--sccache-bucket S3 bucket name for sccache (required with --use-sccache)]"
    echo "  [--sccache-region S3 region for sccache (required with --use-sccache)]"
    echo ""
    echo "  Note: When using --use-sccache, AWS credentials must be set:"
    echo "        export AWS_ACCESS_KEY_ID=your_access_key"
    echo "        export AWS_SECRET_ACCESS_KEY=your_secret_key"
    exit 0
}

missing_requirement() {
    error "ERROR: $1 requires an argument."
}

error() {
    printf '%s %s\n' "$1" "$2" >&2
    exit 1
}

get_options "$@"

# Validate UID/GID flags are only used with dev target
if [ -n "$USER_UID" ] || [ -n "$USER_GID" ]; then
    if [[ "$TARGET" != "dev" ]]; then
        echo "⚠️  Warning: --uid and --gid flags are only effective with --target dev"
        echo "   Current target: ${TARGET:-}"
    fi
fi

# Automatically set ARCH and ARCH_ALT if PLATFORM is linux/arm64
ARCH="amd64"
if [[ "$PLATFORM" == *"linux/arm64"* ]]; then
    ARCH="arm64"
    BUILD_ARGS+=" --build-arg ARCH=arm64 --build-arg ARCH_ALT=aarch64 "
fi

# Update DOCKERFILE if framework is VLLM
if [[ $FRAMEWORK == "VLLM" ]]; then
    DOCKERFILE=${SOURCE_DIR}/Dockerfile.vllm
elif [[ $FRAMEWORK == "TRTLLM" ]]; then
    DOCKERFILE=${SOURCE_DIR}/Dockerfile.trtllm
elif [[ $FRAMEWORK == "NONE" ]]; then
    DOCKERFILE=${SOURCE_DIR}/Dockerfile
elif [[ $FRAMEWORK == "SGLANG" ]]; then
    DOCKERFILE=${SOURCE_DIR}/Dockerfile.sglang
fi

# Add NIXL_REF as a build argument
BUILD_ARGS+=" --build-arg NIXL_REF=${NIXL_REF} "

if [[ $TARGET == "dev" ]]; then
    # Use provided UID/GID or default to current user
    if [ -z "$USER_UID" ]; then
        USER_UID=$(id -u)
    fi
    if [ -z "$USER_GID" ]; then
        USER_GID=$(id -g)
    fi
    BUILD_ARGS+=" --build-arg USER_UID=$USER_UID --build-arg USER_GID=$USER_GID "
fi

# BUILD DEV IMAGE

BUILD_ARGS+=" --build-arg BASE_IMAGE=$BASE_IMAGE --build-arg BASE_IMAGE_TAG=$BASE_IMAGE_TAG --build-arg FRAMEWORK=$FRAMEWORK --build-arg ${FRAMEWORK}_FRAMEWORK=1 --build-arg VERSION=$VERSION --build-arg PYTHON_PACKAGE_VERSION=$PYTHON_PACKAGE_VERSION"

if [ -n "${GITHUB_TOKEN}" ]; then
    BUILD_ARGS+=" --build-arg GITHUB_TOKEN=${GITHUB_TOKEN} "
fi

if [ -n "${GITLAB_TOKEN}" ]; then
    BUILD_ARGS+=" --build-arg GITLAB_TOKEN=${GITLAB_TOKEN} "
fi


check_wheel_file() {
    local wheel_dir="$1"
    # Check if directory exists
    if [ ! -d "$wheel_dir" ]; then
        echo "Error: Directory '$wheel_dir' does not exist"
        return 1
    fi

    # Look for .whl files
    wheel_count=$(find "$wheel_dir" -name "*.whl" | wc -l)

    if [ "$wheel_count" -eq 0 ]; then
        echo "WARN: No .whl files found in '$wheel_dir'"
        return 1
    elif [ "$wheel_count" -gt 1 ]; then
        echo "Warning: Multiple wheel files found in '$wheel_dir'. Will use first one found."
        find "$wheel_dir" -name "*.whl" | head -n 1
        return 0
    else
        echo "Found $wheel_count wheel files in '$wheel_dir'"
        # Check if commit file exists
        commit_file="$wheel_dir/commit.txt"
        if [ ! -f "$commit_file" ]; then
            echo "Error: Commit file '$commit_file' does not exist"
            return 1
        fi

        # Check if commit ID matches, otherwise re-build the wheel
        # Commit ID is of the form <arch>_<commit_id>
        commit_id=$(cat "$commit_file")
        if [ "$commit_id" != "$2" ]; then
            echo "Error: Commit ID mismatch. Expected '$2', got '$commit_id'"
            rm -rf $wheel_dir/*.whl
            return 1
        fi
        return 0
    fi
}

if [[ $FRAMEWORK == "TRTLLM" ]]; then
    if [ "$USE_DEFAULT_EXPERIMENTAL_TRTLLM_COMMIT" = true ]; then
        if [ -n "$TRTLLM_COMMIT" ] || [ -n "$TENSORRTLLM_PIP_WHEEL" ]; then
            echo "ERROR: When using --use-default-experimental-trtllm-commit, do not set --tensorrtllm-commit or --tensorrtllm-pip-wheel."
            exit 1
        fi
        TRTLLM_COMMIT="$DEFAULT_EXPERIMENTAL_TRTLLM_COMMIT"
    fi

    if [ -n "${TRTLLM_USE_NIXL_KVCACHE_EXPERIMENTAL}" ]; then
        BUILD_ARGS+=" --build-arg TRTLLM_USE_NIXL_KVCACHE_EXPERIMENTAL=${TRTLLM_USE_NIXL_KVCACHE_EXPERIMENTAL} "
    fi

    # If user didn't set both wheel and commit, use default tensorrt_llm pip wheel
    if [ -z "$TENSORRTLLM_PIP_WHEEL" ] && [ -z "$TRTLLM_COMMIT" ]; then
        TENSORRTLLM_PIP_WHEEL="$DEFAULT_TENSORRTLLM_PIP_WHEEL"
    fi

    if [ -z "${TENSORRTLLM_PIP_WHEEL}" ]; then
        # Use option 1
        if [ ! -d "${TENSORRTLLM_PIP_WHEEL_DIR}" ]; then
            # Create the directory if it doesn't exist
            mkdir -p ${TENSORRTLLM_PIP_WHEEL_DIR}
        fi
        BUILD_ARGS+=" --build-arg HAS_TRTLLM_CONTEXT=1"
        echo "Checking for TensorRT-LLM wheel in ${TENSORRTLLM_PIP_WHEEL_DIR}"
        if ! check_wheel_file "${TENSORRTLLM_PIP_WHEEL_DIR}" "${ARCH}_${TRTLLM_COMMIT}"; then
            echo "WARN: Valid trtllm wheel file not found in ${TENSORRTLLM_PIP_WHEEL_DIR}, attempting to build from source"
            GIT_URL_ARG=""
            if [ -n "${TRTLLM_GIT_URL}" ]; then
                GIT_URL_ARG="-u ${TRTLLM_GIT_URL}"
            fi
            if ! env -i ${SOURCE_DIR}/build_trtllm_wheel.sh -o ${TENSORRTLLM_PIP_WHEEL_DIR} -c ${TRTLLM_COMMIT} -a ${ARCH} -n ${NIXL_REF} ${GIT_URL_ARG}; then
                error "ERROR: Failed to build TensorRT-LLM wheel"
            fi
        fi
        echo "Installing TensorRT-LLM from local wheel directory"
        BUILD_CONTEXT_ARG+=" --build-context trtllm_wheel=${TENSORRTLLM_PIP_WHEEL_DIR}"

    else
        BUILD_ARGS+=" --build-arg HAS_TRTLLM_CONTEXT=0"
        BUILD_ARGS+=" --build-arg TENSORRTLLM_PIP_WHEEL=${TENSORRTLLM_PIP_WHEEL}"
        BUILD_ARGS+=" --build-arg TENSORRTLLM_INDEX_URL=${TENSORRTLLM_INDEX_URL}"

        # Create a dummy directory to satisfy the build context requirement
        # There is no way to conditionally copy the build context in dockerfile.
        mkdir -p /tmp/dummy_dir
        BUILD_CONTEXT_ARG+=" --build-context trtllm_wheel=/tmp/dummy_dir"
    fi
fi

if [ -n "${HF_TOKEN}" ]; then
    BUILD_ARGS+=" --build-arg HF_TOKEN=${HF_TOKEN} "
fi
if [  ! -z ${RELEASE_BUILD} ]; then
    echo "Performing a release build!"
    BUILD_ARGS+=" --build-arg RELEASE_BUILD=${RELEASE_BUILD} "
fi

if [[ $FRAMEWORK == "VLLM" ]]; then
    echo "Forcing enable_kvbm to true in vLLM image build"
    ENABLE_KVBM=true
fi

if [  ! -z ${ENABLE_KVBM} ]; then
    echo "Enabling the KVBM in the ai-dynamo-runtime"
    BUILD_ARGS+=" --build-arg ENABLE_KVBM=${ENABLE_KVBM} "
fi

if [ -n "${NIXL_UCX_REF}" ]; then
    BUILD_ARGS+=" --build-arg NIXL_UCX_REF=${NIXL_UCX_REF} "
fi

# Add sccache build arguments
if [ "$USE_SCCACHE" = true ]; then
    BUILD_ARGS+=" --build-arg USE_SCCACHE=true"
    BUILD_ARGS+=" --build-arg SCCACHE_BUCKET=${SCCACHE_BUCKET}"
    BUILD_ARGS+=" --build-arg SCCACHE_REGION=${SCCACHE_REGION}"
<<<<<<< HEAD
    BUILD_ARGS+=" --build-arg AWS_ACCESS_KEY_ID=${AWS_ACCESS_KEY_ID}"
    BUILD_ARGS+=" --build-arg AWS_SECRET_ACCESS_KEY=${AWS_SECRET_ACCESS_KEY}"
=======
>>>>>>> 94f100bc
fi

LATEST_TAG="--tag dynamo:latest-${FRAMEWORK,,}"
if [ -n "${TARGET}" ]; then
    LATEST_TAG="${LATEST_TAG}-${TARGET}"
fi

show_image_options

if [ -z "$RUN_PREFIX" ]; then
    set -x
fi

# TODO: Follow 2-step build process for all frameworks once necessary changes are made to the sglang and TRT-LLM backend Dockerfiles.
if [[ $FRAMEWORK == "VLLM" ]]; then
    # Define base image tag before using it
    DYNAMO_BASE_IMAGE="dynamo-base:${VERSION}"
    # Start base image build
    echo "======================================"
    echo "Starting Build 1: Base Image"
    echo "======================================"
    $RUN_PREFIX docker build -f "${SOURCE_DIR}/Dockerfile" --target dev $PLATFORM $BUILD_ARGS $CACHE_FROM $CACHE_TO --tag $DYNAMO_BASE_IMAGE $BUILD_CONTEXT_ARG $BUILD_CONTEXT $NO_CACHE
    # Start framework build
    echo "======================================"
    echo "Starting Build 2: Framework Image"
    echo "======================================"
    BUILD_ARGS+=" --build-arg DYNAMO_BASE_IMAGE=${DYNAMO_BASE_IMAGE}"
    $RUN_PREFIX docker build -f $DOCKERFILE $TARGET_STR $PLATFORM $BUILD_ARGS $CACHE_FROM $CACHE_TO $TAG $LATEST_TAG $BUILD_CONTEXT_ARG $BUILD_CONTEXT $NO_CACHE
else
    $RUN_PREFIX docker build -f $DOCKERFILE $TARGET_STR $PLATFORM $BUILD_ARGS $CACHE_FROM $CACHE_TO $TAG $LATEST_TAG $BUILD_CONTEXT_ARG $BUILD_CONTEXT $NO_CACHE
fi


{ set +x; } 2>/dev/null<|MERGE_RESOLUTION|>--- conflicted
+++ resolved
@@ -640,11 +640,8 @@
     BUILD_ARGS+=" --build-arg USE_SCCACHE=true"
     BUILD_ARGS+=" --build-arg SCCACHE_BUCKET=${SCCACHE_BUCKET}"
     BUILD_ARGS+=" --build-arg SCCACHE_REGION=${SCCACHE_REGION}"
-<<<<<<< HEAD
     BUILD_ARGS+=" --build-arg AWS_ACCESS_KEY_ID=${AWS_ACCESS_KEY_ID}"
     BUILD_ARGS+=" --build-arg AWS_SECRET_ACCESS_KEY=${AWS_SECRET_ACCESS_KEY}"
-=======
->>>>>>> 94f100bc
 fi
 
 LATEST_TAG="--tag dynamo:latest-${FRAMEWORK,,}"
