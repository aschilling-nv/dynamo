# SPDX-FileCopyrightText: Copyright (c) 2025 NVIDIA CORPORATION & AFFILIATES. All rights reserved.
# SPDX-License-Identifier: Apache-2.0

import logging
import os
import time
from dataclasses import dataclass

import pytest

from tests.serve.common import EngineConfig, create_payload_for_config
from tests.utils.deployment_graph import (
    chat_completions_response_handler,
    completions_response_handler,
    metrics_label_handler,
)
from tests.utils.engine_process import EngineProcess

logger = logging.getLogger(__name__)


@dataclass
class TRTLLMConfig(EngineConfig):
    """Configuration for trtllm test scenarios"""


class TRTLLMProcess(EngineProcess):
    """Simple process manager for trtllm shell scripts"""

    def __init__(self, config: TRTLLMConfig, request):
        self.port = 8000
        self.backend_metrics_port = 8081
        self.config = config
        self.dir = config.directory
        script_path = os.path.join(self.dir, "launch", config.script_name)

        if not os.path.exists(script_path):
            raise FileNotFoundError(f"trtllm script not found: {script_path}")

        # Set these env vars to customize model launched by launch script to match test
        os.environ["MODEL_PATH"] = config.model
        os.environ["SERVED_MODEL_NAME"] = config.model

        command = ["bash", script_path]

        super().__init__(
            command=command,
            timeout=config.timeout,
            display_output=True,
            working_dir=self.dir,
            health_check_ports=[],  # Disable port health check
            health_check_urls=[
                (f"http://localhost:{self.port}/v1/models", self._check_models_api)
            ],
            delayed_start=config.delayed_start,
            terminate_existing=False,  # If true, will call all bash processes including myself
            stragglers=[],  # Don't kill any stragglers automatically
            log_dir=request.node.name,
        )


def run_trtllm_test_case(config: TRTLLMConfig, request) -> None:
    payload = create_payload_for_config(config)

    with TRTLLMProcess(config, request) as server_process:
        assert len(config.endpoints) == len(config.response_handlers)
        for endpoint, response_handler in zip(
            config.endpoints, config.response_handlers
        ):
            url = f"http://localhost:{server_process.port}/{endpoint}"
            start_time = time.time()
            elapsed = 0.0

            request_body = (
                payload.payload_chat
                if endpoint == "v1/chat/completions"
                else payload.payload_completions
            )

            for _ in range(payload.repeat_count):
                elapsed = time.time() - start_time

                response = server_process.send_request(
                    url, payload=request_body, timeout=config.timeout - elapsed
                )
                server_process.check_response(payload, response, response_handler)


# trtllm test configurations
trtllm_configs = {
    "aggregated": TRTLLMConfig(
        name="aggregated",
        directory="/workspace/components/backends/trtllm",
        script_name="agg.sh",
        marks=[pytest.mark.gpu_1, pytest.mark.trtllm_marker],
        endpoints=["v1/chat/completions", "v1/completions"],
        response_handlers=[
            chat_completions_response_handler,
            completions_response_handler,
        ],
        model="Qwen/Qwen3-0.6B",
    ),
    "disaggregated": TRTLLMConfig(
        name="disaggregated",
        directory="/workspace/components/backends/trtllm",
        script_name="disagg.sh",
        marks=[pytest.mark.gpu_2, pytest.mark.trtllm_marker],
        endpoints=["v1/chat/completions", "v1/completions"],
        response_handlers=[
            chat_completions_response_handler,
            completions_response_handler,
        ],
        model="Qwen/Qwen3-0.6B",
    ),
    # TODO: These are sanity tests that the kv router examples launch
    # and inference without error, but do not do detailed checks on the
    # behavior of KV routing.
    "aggregated_router": TRTLLMConfig(
        name="aggregated_router",
        directory="/workspace/components/backends/trtllm",
        script_name="agg_router.sh",
        marks=[pytest.mark.gpu_1, pytest.mark.trtllm_marker],
        endpoints=["v1/chat/completions", "v1/completions"],
        response_handlers=[
            chat_completions_response_handler,
            completions_response_handler,
        ],
        model="Qwen/Qwen3-0.6B",
    ),
    "disaggregated_router": TRTLLMConfig(
        name="disaggregated_router",
        directory="/workspace/components/backends/trtllm",
        script_name="disagg_router.sh",
        marks=[pytest.mark.gpu_2, pytest.mark.trtllm_marker],
        endpoints=["v1/chat/completions", "v1/completions"],
        response_handlers=[
            chat_completions_response_handler,
            completions_response_handler,
        ],
        model="Qwen/Qwen3-0.6B",
    ),
    "aggregated_metrics": TRTLLMConfig(
        name="aggregated_metrics",
        directory="/workspace/components/backends/trtllm",
        script_name="agg_metrics.sh",
        marks=[pytest.mark.gpu_1, pytest.mark.trtllm_marker],
        endpoints=[
            "v1/chat/completions",
            "metrics",
        ],  # Make a request to make sure the model is loaded and metrics are published.
        response_handlers=[chat_completions_response_handler, metrics_label_handler],
        model="Qwen/Qwen3-0.6B",
    ),
}


@pytest.fixture(
    params=[
        pytest.param(config_name, marks=config.marks)
        for config_name, config in trtllm_configs.items()
    ]
)
def trtllm_config_test(request):
    """Fixture that provides different trtllm test configurations"""
    return trtllm_configs[request.param]


@pytest.mark.e2e
@pytest.mark.slow
def test_deployment(trtllm_config_test, request, runtime_services):
    """
    Test dynamo deployments with different configurations.
    """

    # runtime_services is used to start nats and etcd

    logger = logging.getLogger(request.node.name)
    logger.info("Starting test_deployment")

    config = trtllm_config_test
    logger.info(f"Using model: {config.model}")
    logger.info(f"Script: {config.script_name}")
<<<<<<< HEAD

    with TRTLLMProcess(config, request) as server_process:
        assert len(config.endpoints) == len(config.response_handlers)
        for endpoint, response_handler in zip(
            config.endpoints, config.response_handlers
        ):
            url = f"http://localhost:{server_process.port}/{endpoint}"
            start_time = time.time()
            elapsed = 0.0

            request_body = (
                payload.payload_chat
                if endpoint == "v1/chat/completions"
                else payload.payload_completions
            )

            for _ in range(payload.repeat_count):
                if endpoint == "metrics":
                    response = server_process.curl_metrics_endpoint(
                        server_process.backend_metrics_port
                    )
                    response_handler(response)
                else:
                    elapsed = time.time() - start_time
                    response = server_process.send_request(
                        url, payload=request_body, timeout=config.timeout - elapsed
                    )
                    server_process.check_response(payload, response, response_handler)
=======
    run_trtllm_test_case(config, request)


@pytest.mark.e2e
@pytest.mark.gpu_1
@pytest.mark.trtllm_marker
@pytest.mark.slow
def test_metrics_labels(request, runtime_services):
    """
    Test that the trtllm backend correctly exports model labels in its metrics.

    This test uses the --extra-engine-args flag with agg.yaml configuration
    to start the backend.

    The test runs from the trtllm directory to access engine_configs/agg.yaml
    """
    import re
    import subprocess
    import threading

    import requests

    logger = logging.getLogger(request.node.name)
    logger.info("Starting test_metrics_labels")

    # Use the exact configuration that works for the user
    model_path = "Qwen/Qwen3-0.6B"
    served_model_name = "Qwen/Qwen3-0.6B"
    agg_engine_args = "engine_configs/agg.yaml"
    metrics_port = 8081
    timeout = 60

    # Calculate the path to the trtllm directory from the test file location
    test_dir = os.path.dirname(os.path.abspath(__file__))
    # Go up two levels from tests/serve/
    project_root = os.path.dirname(os.path.dirname(test_dir))
    working_directory = os.path.join(project_root, "components", "backends", "trtllm")

    # Verify the engine config file exists
    engine_config_path = os.path.join(working_directory, agg_engine_args)
    if not os.path.exists(engine_config_path):
        pytest.fail(f"Engine config file not found at: {engine_config_path}")

    logger.info(f"Using engine config from: {engine_config_path}")

    # Build command using the user's working command
    command = [
        "python3",
        "-m",
        "dynamo.trtllm",
        "--model-path",
        model_path,
        "--served-model-name",
        served_model_name,
        "--extra-engine-args",
        agg_engine_args,
        "--max-seq-len",
        "100",
        "--max-num-tokens",
        "100",
        "--publish-events-and-metrics",
    ]

    # Set environment for metrics
    env = os.environ.copy()
    env["DYN_SYSTEM_ENABLED"] = "true"
    env["DYN_SYSTEM_PORT"] = str(metrics_port)

    # Start the backend process
    logger.info(f"Starting trtllm backend with model: {served_model_name}")
    logger.info(f"Command: {' '.join(command)}")
    logger.info(f"Working directory: {working_directory}")
    process = subprocess.Popen(
        command,
        env=env,
        stdout=subprocess.PIPE,
        stderr=subprocess.STDOUT,
        text=True,
        cwd=working_directory,
    )

    try:
        # Start a thread to capture and log output
        output_lines = []

        def log_output():
            if process.stdout is None:
                logger.warning("Process stdout is None, cannot capture output")
                return
            for line in process.stdout:
                line = line.strip()
                if line:
                    output_lines.append(line)
                    logger.info(f"[TRTLLM] {line}")

        output_thread = threading.Thread(target=log_output)
        output_thread.daemon = True
        output_thread.start()

        # Wait for metrics endpoint to be ready
        metrics_url = f"http://localhost:{metrics_port}/metrics"
        start_time = time.time()

        while time.time() - start_time < timeout:
            # Check if process has died
            if process.poll() is not None:
                logger.error(f"Process exited with code: {process.returncode}")
                logger.error("Last 20 output lines:\n" + "\n".join(output_lines[-20:]))
                pytest.fail(
                    f"trtllm backend process died with exit code {process.returncode}"
                )

            try:
                response = requests.get(metrics_url, timeout=5)
                if response.status_code == 200:
                    logger.info("Metrics endpoint is ready")
                    break
            except requests.RequestException as e:
                logger.debug(f"Metrics not ready yet: {e}")
            time.sleep(2)
        else:
            logger.error("Last 50 output lines:\n" + "\n".join(output_lines[-50:]))
            pytest.fail(
                f"Metrics endpoint did not become available within {timeout} seconds"
            )

        # Check that the metrics include the model label
        response = requests.get(metrics_url)
        assert response.status_code == 200, "Failed to fetch metrics"

        metrics_text = response.text
        logger.info(f"Metrics text: {metrics_text}")

        # With the --extra-engine-args flag pointing to agg.yaml,
        # the backend should be able to start properly and register endpoints.
        # Let's check for the dynamo_component_requests_total metric with our model label.

        # Parse the Prometheus metrics to find our label
        pattern = rf'dynamo_component_requests_total\{{[^}}]*model="{re.escape(served_model_name)}"[^}}]*\}}\s+(\d+)'
        matches = re.findall(pattern, metrics_text)

        if matches:
            initial_value = int(matches[0])
            assert (
                initial_value == 0
            ), f"Expected initial metric value to be 0, got {initial_value}"
        else:
            # Check if any dynamo_component metrics exist
            if "dynamo_component" in metrics_text:
                logger.info(
                    "✓ Metrics endpoint is working (found dynamo_component metrics)"
                )
                logger.warning(
                    "Note: dynamo_component_requests_total not found - likely because dummy engine didn't fully initialize"
                )
                logger.info("For complete testing, use a real pre-built TRT-LLM engine")
            else:
                pytest.fail("No dynamo_component metrics found at all")

    finally:
        # Clean up
        logger.info("Terminating backend process")
        process.terminate()
        try:
            process.wait(timeout=10)
        except subprocess.TimeoutExpired:
            process.kill()
            process.wait()


@pytest.mark.e2e
@pytest.mark.gpu_1
@pytest.mark.trtllm_marker
@pytest.mark.slow
def test_chat_only_aggregated_with_test_logits_processor(
    request, runtime_services, monkeypatch
):
    """
    Run a single aggregated chat-completions test using Qwen 0.6B with the
    test logits processor enabled, and expect "Hello world" in the response.
    """

    # Enable HelloWorld logits processor only for this test
    monkeypatch.setenv("DYNAMO_ENABLE_TEST_LOGITS_PROCESSOR", "1")

    base = trtllm_configs["aggregated"]
    config = TRTLLMConfig(
        name="aggregated_qwen_chatonly",
        directory=base.directory,
        script_name=base.script_name,  # agg.sh
        marks=[],  # not used by this direct test
        endpoints=["v1/chat/completions"],
        response_handlers=[chat_completions_response_handler],
        model="Qwen/Qwen3-0.6B",
        delayed_start=base.delayed_start,
        timeout=base.timeout,
    )

    run_trtllm_test_case(config, request)
>>>>>>> a68c2f8f
<|MERGE_RESOLUTION|>--- conflicted
+++ resolved
@@ -180,204 +180,7 @@
     config = trtllm_config_test
     logger.info(f"Using model: {config.model}")
     logger.info(f"Script: {config.script_name}")
-<<<<<<< HEAD
-
-    with TRTLLMProcess(config, request) as server_process:
-        assert len(config.endpoints) == len(config.response_handlers)
-        for endpoint, response_handler in zip(
-            config.endpoints, config.response_handlers
-        ):
-            url = f"http://localhost:{server_process.port}/{endpoint}"
-            start_time = time.time()
-            elapsed = 0.0
-
-            request_body = (
-                payload.payload_chat
-                if endpoint == "v1/chat/completions"
-                else payload.payload_completions
-            )
-
-            for _ in range(payload.repeat_count):
-                if endpoint == "metrics":
-                    response = server_process.curl_metrics_endpoint(
-                        server_process.backend_metrics_port
-                    )
-                    response_handler(response)
-                else:
-                    elapsed = time.time() - start_time
-                    response = server_process.send_request(
-                        url, payload=request_body, timeout=config.timeout - elapsed
-                    )
-                    server_process.check_response(payload, response, response_handler)
-=======
     run_trtllm_test_case(config, request)
-
-
-@pytest.mark.e2e
-@pytest.mark.gpu_1
-@pytest.mark.trtllm_marker
-@pytest.mark.slow
-def test_metrics_labels(request, runtime_services):
-    """
-    Test that the trtllm backend correctly exports model labels in its metrics.
-
-    This test uses the --extra-engine-args flag with agg.yaml configuration
-    to start the backend.
-
-    The test runs from the trtllm directory to access engine_configs/agg.yaml
-    """
-    import re
-    import subprocess
-    import threading
-
-    import requests
-
-    logger = logging.getLogger(request.node.name)
-    logger.info("Starting test_metrics_labels")
-
-    # Use the exact configuration that works for the user
-    model_path = "Qwen/Qwen3-0.6B"
-    served_model_name = "Qwen/Qwen3-0.6B"
-    agg_engine_args = "engine_configs/agg.yaml"
-    metrics_port = 8081
-    timeout = 60
-
-    # Calculate the path to the trtllm directory from the test file location
-    test_dir = os.path.dirname(os.path.abspath(__file__))
-    # Go up two levels from tests/serve/
-    project_root = os.path.dirname(os.path.dirname(test_dir))
-    working_directory = os.path.join(project_root, "components", "backends", "trtllm")
-
-    # Verify the engine config file exists
-    engine_config_path = os.path.join(working_directory, agg_engine_args)
-    if not os.path.exists(engine_config_path):
-        pytest.fail(f"Engine config file not found at: {engine_config_path}")
-
-    logger.info(f"Using engine config from: {engine_config_path}")
-
-    # Build command using the user's working command
-    command = [
-        "python3",
-        "-m",
-        "dynamo.trtllm",
-        "--model-path",
-        model_path,
-        "--served-model-name",
-        served_model_name,
-        "--extra-engine-args",
-        agg_engine_args,
-        "--max-seq-len",
-        "100",
-        "--max-num-tokens",
-        "100",
-        "--publish-events-and-metrics",
-    ]
-
-    # Set environment for metrics
-    env = os.environ.copy()
-    env["DYN_SYSTEM_ENABLED"] = "true"
-    env["DYN_SYSTEM_PORT"] = str(metrics_port)
-
-    # Start the backend process
-    logger.info(f"Starting trtllm backend with model: {served_model_name}")
-    logger.info(f"Command: {' '.join(command)}")
-    logger.info(f"Working directory: {working_directory}")
-    process = subprocess.Popen(
-        command,
-        env=env,
-        stdout=subprocess.PIPE,
-        stderr=subprocess.STDOUT,
-        text=True,
-        cwd=working_directory,
-    )
-
-    try:
-        # Start a thread to capture and log output
-        output_lines = []
-
-        def log_output():
-            if process.stdout is None:
-                logger.warning("Process stdout is None, cannot capture output")
-                return
-            for line in process.stdout:
-                line = line.strip()
-                if line:
-                    output_lines.append(line)
-                    logger.info(f"[TRTLLM] {line}")
-
-        output_thread = threading.Thread(target=log_output)
-        output_thread.daemon = True
-        output_thread.start()
-
-        # Wait for metrics endpoint to be ready
-        metrics_url = f"http://localhost:{metrics_port}/metrics"
-        start_time = time.time()
-
-        while time.time() - start_time < timeout:
-            # Check if process has died
-            if process.poll() is not None:
-                logger.error(f"Process exited with code: {process.returncode}")
-                logger.error("Last 20 output lines:\n" + "\n".join(output_lines[-20:]))
-                pytest.fail(
-                    f"trtllm backend process died with exit code {process.returncode}"
-                )
-
-            try:
-                response = requests.get(metrics_url, timeout=5)
-                if response.status_code == 200:
-                    logger.info("Metrics endpoint is ready")
-                    break
-            except requests.RequestException as e:
-                logger.debug(f"Metrics not ready yet: {e}")
-            time.sleep(2)
-        else:
-            logger.error("Last 50 output lines:\n" + "\n".join(output_lines[-50:]))
-            pytest.fail(
-                f"Metrics endpoint did not become available within {timeout} seconds"
-            )
-
-        # Check that the metrics include the model label
-        response = requests.get(metrics_url)
-        assert response.status_code == 200, "Failed to fetch metrics"
-
-        metrics_text = response.text
-        logger.info(f"Metrics text: {metrics_text}")
-
-        # With the --extra-engine-args flag pointing to agg.yaml,
-        # the backend should be able to start properly and register endpoints.
-        # Let's check for the dynamo_component_requests_total metric with our model label.
-
-        # Parse the Prometheus metrics to find our label
-        pattern = rf'dynamo_component_requests_total\{{[^}}]*model="{re.escape(served_model_name)}"[^}}]*\}}\s+(\d+)'
-        matches = re.findall(pattern, metrics_text)
-
-        if matches:
-            initial_value = int(matches[0])
-            assert (
-                initial_value == 0
-            ), f"Expected initial metric value to be 0, got {initial_value}"
-        else:
-            # Check if any dynamo_component metrics exist
-            if "dynamo_component" in metrics_text:
-                logger.info(
-                    "✓ Metrics endpoint is working (found dynamo_component metrics)"
-                )
-                logger.warning(
-                    "Note: dynamo_component_requests_total not found - likely because dummy engine didn't fully initialize"
-                )
-                logger.info("For complete testing, use a real pre-built TRT-LLM engine")
-            else:
-                pytest.fail("No dynamo_component metrics found at all")
-
-    finally:
-        # Clean up
-        logger.info("Terminating backend process")
-        process.terminate()
-        try:
-            process.wait(timeout=10)
-        except subprocess.TimeoutExpired:
-            process.kill()
-            process.wait()
 
 
 @pytest.mark.e2e
@@ -408,5 +211,4 @@
         timeout=base.timeout,
     )
 
-    run_trtllm_test_case(config, request)
->>>>>>> a68c2f8f
+    run_trtllm_test_case(config, request)