# SPDX-FileCopyrightText: Copyright (c) 2025 NVIDIA CORPORATION & AFFILIATES. All rights reserved.
# SPDX-License-Identifier: Apache-2.0

import logging
import os
import time
from dataclasses import dataclass

import pytest

from tests.serve.common import EngineConfig, create_payload_for_config
from tests.utils.deployment_graph import (
    chat_completions_response_handler,
    completions_response_handler,
    metrics_handler,
)
from tests.utils.engine_process import EngineProcess

logger = logging.getLogger(__name__)


@dataclass
class TRTLLMConfig(EngineConfig):
    """Configuration for trtllm test scenarios"""


class TRTLLMProcess(EngineProcess):
    """Simple process manager for trtllm shell scripts"""

    def __init__(self, config: TRTLLMConfig, request):
        self.port = 8000
        self.backend_metrics_port = 8081
        self.config = config
        self.dir = config.directory
        script_path = os.path.join(self.dir, "launch", config.script_name)

        if not os.path.exists(script_path):
            raise FileNotFoundError(f"trtllm script not found: {script_path}")

        # Set these env vars to customize model launched by launch script to match test
        os.environ["MODEL_PATH"] = config.model
        os.environ["SERVED_MODEL_NAME"] = config.model

        command = ["bash", script_path]

        super().__init__(
            command=command,
            timeout=config.timeout,
            display_output=True,
            working_dir=self.dir,
            health_check_ports=[],  # Disable port health check
            health_check_urls=[
                (f"http://localhost:{self.port}/v1/models", self._check_models_api)
            ],
            delayed_start=config.delayed_start,
            terminate_existing=False,  # If true, will call all bash processes including myself
            stragglers=[],  # Don't kill any stragglers automatically
            log_dir=request.node.name,
        )


def run_trtllm_test_case(config: TRTLLMConfig, request) -> None:
    payload = create_payload_for_config(config)

    with TRTLLMProcess(config, request) as server_process:
        assert len(config.endpoints) == len(config.response_handlers)
        for endpoint, response_handler in zip(
            config.endpoints, config.response_handlers
        ):
            url = f"http://localhost:{server_process.port}/{endpoint}"
            start_time = time.time()
            elapsed = 0.0

            request_body = (
                payload.payload_chat
                if endpoint == "v1/chat/completions"
                else payload.payload_completions
            )

            for _ in range(payload.repeat_count):
                elapsed = time.time() - start_time

                response = server_process.send_request(
                    url, payload=request_body, timeout=config.timeout - elapsed
                )
                server_process.check_response(payload, response, response_handler)


# trtllm test configurations
trtllm_configs = {
    "aggregated": TRTLLMConfig(
        name="aggregated",
        directory="/workspace/components/backends/trtllm",
        script_name="agg.sh",
        marks=[pytest.mark.gpu_1, pytest.mark.trtllm_marker],
        endpoints=["v1/chat/completions", "v1/completions"],
        response_handlers=[
            chat_completions_response_handler,
            completions_response_handler,
        ],
        model="Qwen/Qwen3-0.6B",
    ),
    "disaggregated": TRTLLMConfig(
        name="disaggregated",
        directory="/workspace/components/backends/trtllm",
        script_name="disagg.sh",
        marks=[pytest.mark.gpu_2, pytest.mark.trtllm_marker],
        endpoints=["v1/chat/completions", "v1/completions"],
        response_handlers=[
            chat_completions_response_handler,
            completions_response_handler,
        ],
        model="Qwen/Qwen3-0.6B",
    ),
    # TODO: These are sanity tests that the kv router examples launch
    # and inference without error, but do not do detailed checks on the
    # behavior of KV routing.
    "aggregated_router": TRTLLMConfig(
        name="aggregated_router",
        directory="/workspace/components/backends/trtllm",
        script_name="agg_router.sh",
        marks=[pytest.mark.gpu_1, pytest.mark.trtllm_marker],
        endpoints=["v1/chat/completions", "v1/completions"],
        response_handlers=[
            chat_completions_response_handler,
            completions_response_handler,
        ],
        model="Qwen/Qwen3-0.6B",
    ),
    "disaggregated_router": TRTLLMConfig(
        name="disaggregated_router",
        directory="/workspace/components/backends/trtllm",
        script_name="disagg_router.sh",
        marks=[pytest.mark.gpu_2, pytest.mark.trtllm_marker],
        endpoints=["v1/chat/completions", "v1/completions"],
        response_handlers=[
            chat_completions_response_handler,
            completions_response_handler,
        ],
        model="Qwen/Qwen3-0.6B",
    ),
    "aggregated_metrics": TRTLLMConfig(
        name="aggregated_metrics",
        directory="/workspace/components/backends/trtllm",
        script_name="agg_metrics.sh",
        marks=[pytest.mark.gpu_1, pytest.mark.trtllm_marker],
        endpoints=[
            "v1/chat/completions",
            "metrics",
        ],  # Make a request to make sure the model is loaded and metrics are published.
        response_handlers=[chat_completions_response_handler, metrics_handler],
        model="Qwen/Qwen3-0.6B",
    ),
}


@pytest.fixture(
    params=[
        pytest.param(config_name, marks=config.marks)
        for config_name, config in trtllm_configs.items()
    ]
)
def trtllm_config_test(request):
    """Fixture that provides different trtllm test configurations"""
    return trtllm_configs[request.param]


@pytest.mark.e2e
@pytest.mark.slow
def test_deployment(trtllm_config_test, request, runtime_services):
    """
    Test dynamo deployments with different configurations.
    """

    # runtime_services is used to start nats and etcd

    logger = logging.getLogger(request.node.name)
    logger.info("Starting test_deployment")

    config = trtllm_config_test
    logger.info(f"Using model: {config.model}")
    logger.info(f"Script: {config.script_name}")
    run_trtllm_test_case(config, request)


@pytest.mark.e2e
@pytest.mark.gpu_1
@pytest.mark.trtllm_marker
@pytest.mark.slow
def test_chat_only_aggregated_with_test_logits_processor(
    request, runtime_services, monkeypatch
):
    """
    Run a single aggregated chat-completions test using Qwen 0.6B with the
    test logits processor enabled, and expect "Hello world" in the response.
    """

<<<<<<< HEAD
            for _ in range(payload.repeat_count):
                if endpoint == "metrics":
                    response = server_process.get_metrics(
                        server_process.backend_metrics_port
                    )
                    response_handler(response)
                else:
                    elapsed = time.time() - start_time
                    response = server_process.send_request(
                        url, payload=request_body, timeout=config.timeout - elapsed
                    )
                    server_process.check_response(payload, response, response_handler)
=======
    # Enable HelloWorld logits processor only for this test
    monkeypatch.setenv("DYNAMO_ENABLE_TEST_LOGITS_PROCESSOR", "1")

    base = trtllm_configs["aggregated"]
    config = TRTLLMConfig(
        name="aggregated_qwen_chatonly",
        directory=base.directory,
        script_name=base.script_name,  # agg.sh
        marks=[],  # not used by this direct test
        endpoints=["v1/chat/completions"],
        response_handlers=[chat_completions_response_handler],
        model="Qwen/Qwen3-0.6B",
        delayed_start=base.delayed_start,
        timeout=base.timeout,
    )

    run_trtllm_test_case(config, request)
>>>>>>> 1abe1d94
<|MERGE_RESOLUTION|>--- conflicted
+++ resolved
@@ -78,125 +78,6 @@
             )
 
             for _ in range(payload.repeat_count):
-                elapsed = time.time() - start_time
-
-                response = server_process.send_request(
-                    url, payload=request_body, timeout=config.timeout - elapsed
-                )
-                server_process.check_response(payload, response, response_handler)
-
-
-# trtllm test configurations
-trtllm_configs = {
-    "aggregated": TRTLLMConfig(
-        name="aggregated",
-        directory="/workspace/components/backends/trtllm",
-        script_name="agg.sh",
-        marks=[pytest.mark.gpu_1, pytest.mark.trtllm_marker],
-        endpoints=["v1/chat/completions", "v1/completions"],
-        response_handlers=[
-            chat_completions_response_handler,
-            completions_response_handler,
-        ],
-        model="Qwen/Qwen3-0.6B",
-    ),
-    "disaggregated": TRTLLMConfig(
-        name="disaggregated",
-        directory="/workspace/components/backends/trtllm",
-        script_name="disagg.sh",
-        marks=[pytest.mark.gpu_2, pytest.mark.trtllm_marker],
-        endpoints=["v1/chat/completions", "v1/completions"],
-        response_handlers=[
-            chat_completions_response_handler,
-            completions_response_handler,
-        ],
-        model="Qwen/Qwen3-0.6B",
-    ),
-    # TODO: These are sanity tests that the kv router examples launch
-    # and inference without error, but do not do detailed checks on the
-    # behavior of KV routing.
-    "aggregated_router": TRTLLMConfig(
-        name="aggregated_router",
-        directory="/workspace/components/backends/trtllm",
-        script_name="agg_router.sh",
-        marks=[pytest.mark.gpu_1, pytest.mark.trtllm_marker],
-        endpoints=["v1/chat/completions", "v1/completions"],
-        response_handlers=[
-            chat_completions_response_handler,
-            completions_response_handler,
-        ],
-        model="Qwen/Qwen3-0.6B",
-    ),
-    "disaggregated_router": TRTLLMConfig(
-        name="disaggregated_router",
-        directory="/workspace/components/backends/trtllm",
-        script_name="disagg_router.sh",
-        marks=[pytest.mark.gpu_2, pytest.mark.trtllm_marker],
-        endpoints=["v1/chat/completions", "v1/completions"],
-        response_handlers=[
-            chat_completions_response_handler,
-            completions_response_handler,
-        ],
-        model="Qwen/Qwen3-0.6B",
-    ),
-    "aggregated_metrics": TRTLLMConfig(
-        name="aggregated_metrics",
-        directory="/workspace/components/backends/trtllm",
-        script_name="agg_metrics.sh",
-        marks=[pytest.mark.gpu_1, pytest.mark.trtllm_marker],
-        endpoints=[
-            "v1/chat/completions",
-            "metrics",
-        ],  # Make a request to make sure the model is loaded and metrics are published.
-        response_handlers=[chat_completions_response_handler, metrics_handler],
-        model="Qwen/Qwen3-0.6B",
-    ),
-}
-
-
-@pytest.fixture(
-    params=[
-        pytest.param(config_name, marks=config.marks)
-        for config_name, config in trtllm_configs.items()
-    ]
-)
-def trtllm_config_test(request):
-    """Fixture that provides different trtllm test configurations"""
-    return trtllm_configs[request.param]
-
-
-@pytest.mark.e2e
-@pytest.mark.slow
-def test_deployment(trtllm_config_test, request, runtime_services):
-    """
-    Test dynamo deployments with different configurations.
-    """
-
-    # runtime_services is used to start nats and etcd
-
-    logger = logging.getLogger(request.node.name)
-    logger.info("Starting test_deployment")
-
-    config = trtllm_config_test
-    logger.info(f"Using model: {config.model}")
-    logger.info(f"Script: {config.script_name}")
-    run_trtllm_test_case(config, request)
-
-
-@pytest.mark.e2e
-@pytest.mark.gpu_1
-@pytest.mark.trtllm_marker
-@pytest.mark.slow
-def test_chat_only_aggregated_with_test_logits_processor(
-    request, runtime_services, monkeypatch
-):
-    """
-    Run a single aggregated chat-completions test using Qwen 0.6B with the
-    test logits processor enabled, and expect "Hello world" in the response.
-    """
-
-<<<<<<< HEAD
-            for _ in range(payload.repeat_count):
                 if endpoint == "metrics":
                     response = server_process.get_metrics(
                         server_process.backend_metrics_port
@@ -208,7 +89,117 @@
                         url, payload=request_body, timeout=config.timeout - elapsed
                     )
                     server_process.check_response(payload, response, response_handler)
-=======
+
+
+# trtllm test configurations
+trtllm_configs = {
+    "aggregated": TRTLLMConfig(
+        name="aggregated",
+        directory="/workspace/components/backends/trtllm",
+        script_name="agg.sh",
+        marks=[pytest.mark.gpu_1, pytest.mark.trtllm_marker],
+        endpoints=["v1/chat/completions", "v1/completions"],
+        response_handlers=[
+            chat_completions_response_handler,
+            completions_response_handler,
+        ],
+        model="Qwen/Qwen3-0.6B",
+    ),
+    "disaggregated": TRTLLMConfig(
+        name="disaggregated",
+        directory="/workspace/components/backends/trtllm",
+        script_name="disagg.sh",
+        marks=[pytest.mark.gpu_2, pytest.mark.trtllm_marker],
+        endpoints=["v1/chat/completions", "v1/completions"],
+        response_handlers=[
+            chat_completions_response_handler,
+            completions_response_handler,
+        ],
+        model="Qwen/Qwen3-0.6B",
+    ),
+    # TODO: These are sanity tests that the kv router examples launch
+    # and inference without error, but do not do detailed checks on the
+    # behavior of KV routing.
+    "aggregated_router": TRTLLMConfig(
+        name="aggregated_router",
+        directory="/workspace/components/backends/trtllm",
+        script_name="agg_router.sh",
+        marks=[pytest.mark.gpu_1, pytest.mark.trtllm_marker],
+        endpoints=["v1/chat/completions", "v1/completions"],
+        response_handlers=[
+            chat_completions_response_handler,
+            completions_response_handler,
+        ],
+        model="Qwen/Qwen3-0.6B",
+    ),
+    "disaggregated_router": TRTLLMConfig(
+        name="disaggregated_router",
+        directory="/workspace/components/backends/trtllm",
+        script_name="disagg_router.sh",
+        marks=[pytest.mark.gpu_2, pytest.mark.trtllm_marker],
+        endpoints=["v1/chat/completions", "v1/completions"],
+        response_handlers=[
+            chat_completions_response_handler,
+            completions_response_handler,
+        ],
+        model="Qwen/Qwen3-0.6B",
+    ),
+    "aggregated_metrics": TRTLLMConfig(
+        name="aggregated_metrics",
+        directory="/workspace/components/backends/trtllm",
+        script_name="agg_metrics.sh",
+        marks=[pytest.mark.gpu_1, pytest.mark.trtllm_marker],
+        endpoints=[
+            "v1/chat/completions",
+            "metrics",
+        ],  # Make a request to make sure the model is loaded and metrics are published.
+        response_handlers=[chat_completions_response_handler, metrics_handler],
+        model="Qwen/Qwen3-0.6B",
+    ),
+}
+
+
+@pytest.fixture(
+    params=[
+        pytest.param(config_name, marks=config.marks)
+        for config_name, config in trtllm_configs.items()
+    ]
+)
+def trtllm_config_test(request):
+    """Fixture that provides different trtllm test configurations"""
+    return trtllm_configs[request.param]
+
+
+@pytest.mark.e2e
+@pytest.mark.slow
+def test_deployment(trtllm_config_test, request, runtime_services):
+    """
+    Test dynamo deployments with different configurations.
+    """
+
+    # runtime_services is used to start nats and etcd
+
+    logger = logging.getLogger(request.node.name)
+    logger.info("Starting test_deployment")
+
+    config = trtllm_config_test
+    logger.info(f"Using model: {config.model}")
+    logger.info(f"Script: {config.script_name}")
+    run_trtllm_test_case(config, request)
+
+
+@pytest.mark.e2e
+@pytest.mark.gpu_1
+@pytest.mark.trtllm_marker
+@pytest.mark.slow
+def test_chat_only_aggregated_with_test_logits_processor(
+    request, runtime_services, monkeypatch
+):
+    """
+    Run a single aggregated chat-completions test using Qwen 0.6B with the
+    test logits processor enabled, and expect "Hello world" in the response.
+    """
+
     # Enable HelloWorld logits processor only for this test
     monkeypatch.setenv("DYNAMO_ENABLE_TEST_LOGITS_PROCESSOR", "1")
 
@@ -225,5 +216,4 @@
         timeout=base.timeout,
     )
 
-    run_trtllm_test_case(config, request)
->>>>>>> 1abe1d94
+    run_trtllm_test_case(config, request)